#include "genotypekit.hpp"

//#define debug

namespace vg {

using namespace std;


bool AugmentedGraph::has_supports() {
    return !node_supports.empty() || !edge_supports.empty();
}

Support AugmentedGraph::get_support(Node* node) {
    return node_supports.count(node) ? node_supports.at(node) : Support();
}

Support AugmentedGraph::get_support(Edge* edge) {
    return edge_supports.count(edge) ? edge_supports.at(edge) : Support();
}

double AugmentedGraph::get_likelihood(Node* node) {
    return node_likelihoods.count(node) ? node_likelihoods.at(node) : 0;
}

double AugmentedGraph::get_likelihood(Edge* edge) {
    return edge_likelihoods.count(edge) ? edge_likelihoods.at(edge) : 0;
}

ElementCall AugmentedGraph::get_call(Node* node) {
    return node_calls.count(node) ? node_calls.at(node) : CALL_UNCALLED;
}

ElementCall AugmentedGraph::get_call(Edge* edge) {
    return edge_calls.count(edge) ? edge_calls.at(edge) : CALL_UNCALLED;
}
    

SimpleConsistencyCalculator::~SimpleConsistencyCalculator(){

}

vector<bool> SimpleConsistencyCalculator::calculate_consistency(const Snarl& site,
        const vector<SnarlTraversal>& traversals, const Alignment& read) const {

            std::function<set<int64_t>(Alignment a, SnarlTraversal s)> shared_sites = [&](Alignment a, SnarlTraversal s){
                set<int64_t> aln_ids;
                set<int64_t> trav_ids;
                for (int i = 0; i < a.path().mapping_size(); i++){
                    Mapping m = a.path().mapping(i);
                    Position pos = m.position();
                    if (pos.node_id() != 0){
                        aln_ids.insert(pos.node_id());
                    }
                }

                for (int i = 0; i < s.visits_size(); ++i){
                    Visit v = s.visits(i);
                    if (v.node_id() != 0){
                        trav_ids.insert(v.node_id());
                    }

                }
                vector<int64_t> ret;
                std::set_intersection(aln_ids.begin(), aln_ids.end(),
                        trav_ids.begin(), trav_ids.end(),
                        std::back_inserter(ret));
                
                return set<int64_t>(ret.begin(), ret.end());
            };


            //create a consistency bool for each traversal (i.e. possible path / theoretical allele)
            vector<bool> consistencies(traversals.size());

            // For each traversal
            for (int i = 0; i < traversals.size(); ++i){
                SnarlTraversal trav = traversals[i];
                // Our snarltraversals run forward (i.e. along increading node_ids)
                // Our Alignment path may run forward OR backward.
                // We can check if an alignment is on the reverse strand and
                // flip its path around to match our snarltraversal direction.

                // Cases of consistency:
                // 1. A read maps to either end of the snarl but no internal nodes
                // 2. A read maps to both ends of the snarl but no internal nodes
                // 3. A read maps to one end of the snarl and some internal nodes.
                // 4. A read maps to both ends of the snarl and some internal nodes.
                // 5. A read maps to internal nodes, but not the snarl ends
                // A read may map to a node multiple times, or it may skip a node
                // and put an insert there.
                set<int64_t> common_ids = shared_sites(read, trav);
                bool maps_to_front = common_ids.count(trav.visits(0).node_id());
                bool maps_to_end = common_ids.count(trav.visits(trav.visits_size() - 1).node_id());
                bool maps_internally = false;

                Path read_path;
                std::function<Path(Path)> reverse_path = [&](Path p){
                    Path ret;
                    for (int i = p.mapping_size() - 1; i >= 0; i--){
                        Mapping* new_mapping = ret.add_mapping();
                        Position* pos = new_mapping->mutable_position();
                        pos->set_node_id(p.mapping(i).position().node_id());
                        int offset = p.mapping(i).position().offset();
                        pos->set_offset(offset);
                        pos->set_is_reverse(!p.mapping(i).position().is_reverse());
                        for (int j = 0; j < p.mapping(i).edit_size(); j++){
                            Edit* new_edit = new_mapping->add_edit();
                        }
                    }
                    return ret;
                };
                if (false){
                    read_path = reverse_path(read.path());
                }
                else{
                    read_path = read.path();
                }

                bool is_forward = true;
                bool is_right = true;

                if ((common_ids.size() > 1 && (maps_to_front | maps_to_end)) ||
                        common_ids.size() > 2){
                        maps_internally = true;
                }

                if (maps_to_front && maps_to_end && maps_internally){
                    // The read is anchored on both ends of the Snarl. Check
                    // the internal nodes of the Path for matches against the SnarlTraversal..

                    consistencies[i] = true;
                }
                else if (maps_to_front && maps_to_end){
                    // the read may represent a deletion,
                    // which may be in our list of traversals
                    // Either way, it's consistent with a valid traversal

                    if (true){
                        consistencies[i] = true;
                    }
                    else{
                        consistencies[i] = false;
                    }

                }
                else if (maps_to_front && maps_internally){
                    // The read maps to either the first or last node of the Snarl
                    // Check its internal nodes for matches between path and snarl


                    consistencies[i] = true;
                }
                else if (maps_to_end && maps_internally){


                    consistencies[i] = true;
                }
                else if (maps_to_front | maps_to_end){
                    // maps to the front or end, but no internal nodes.
                    // The read cannot be informative for any SnarlTraversal in this case.
                    consistencies[i] = false;
                    continue;
                }
                else{
                    // maps to neither front nor end
                    // The read could map internally, or not at all.
                    // Unless we know that the internal sequence is unique we can't guaratee that
                    // the mapping is consistent.
                    consistencies[i] = false;

                }

            }
}

SimpleTraversalSupportCalculator::~SimpleTraversalSupportCalculator(){

}

vector<Support> SimpleTraversalSupportCalculator::calculate_supports(const Snarl& site,
        const vector<SnarlTraversal>& traversals, const vector<Alignment*>& reads,
        const vector<vector<bool>>& consistencies) const{
        // Calculate the number of reads that support
        // the Traversal, and how they support it.    
        vector<Support> site_supports(traversals.size());

        for (int i = 0; i < reads.size(); i++){
            vector<bool> cons = consistencies[i];
            for (int t = 0; t < traversals.size(); t++){
                Support s;
                if (cons[t] == true && !(reads[i]->read_on_reverse_strand())){
                   s.set_forward(s.forward() + 1);
                }
                else if (cons[t] == true && reads[i]->read_on_reverse_strand()){
                    s.set_reverse(s.reverse() + 1);
                }
                else{
                    continue;
                }
            }
            
        }

        return site_supports;
        }

CactusUltrabubbleFinder::CactusUltrabubbleFinder(VG& graph,
                                                 const string& hint_path_name,
                                                 bool filter_trivial_bubbles) :
    graph(graph), hint_path_name(hint_path_name), filter_trivial_bubbles(filter_trivial_bubbles) {
    // Make sure the graph is sorted.
    // cactus needs the nodes to be sorted in order to find a source and sink.
    graph.sort();
}


PathBasedTraversalFinder::PathBasedTraversalFinder(vg::VG& g, SnarlManager& sm) : graph(g), snarlmanager(sm){
}
vector<SnarlTraversal> PathBasedTraversalFinder::find_traversals(const Snarl& site){
    // Goal: enumerate traversals in the snarl supported by paths in the graph
    // that may not cover the ends of the snarl.
    // Label the Snarl's name as tthe hash of the variant and the SnarlTraversal's name
    // as the name of the alt_path (i.e. "_alt_[a-z0-9]*_[0-9]*")s
    vector<SnarlTraversal> ret;

    // If the snarl is not an ultrabubble, just return an empty set of traversals.
    if (!site.type() == ULTRABUBBLE){
        return ret;
    }

    unordered_set<int64_t> snarl_node_ids;
    pair<unordered_set<Node*>, unordered_set<Edge*> > contents = snarlmanager.shallow_contents(&site, graph, true);
    // Get the Snarl's nodes
    // queue<Node*> node_q;
    // node_q.push(graph.get_node(site.start().node_id()));
    // while (!node_q.empty()){
    //     Node* n = node_q.front();
    //     node_q.pop();
    //     if (n->id() == site.end().node_id()){
    //         break;
    //     }
    //     vector<Edge*> edges = graph.edges_from(n);
    //     for (auto e : edges){
    //         snarl_node_ids.insert(e->to());
    //         node_q.push(graph.get_node(e->to()));
    //     }
    // }

    // Get the variant paths at the snarl nodes.
    set<string> var_path_names;
    regex front ("(_alt_)(.*)");
    regex alt_str ("(_alt_)");
    regex back ("(_[0-9]*)");
    map<string, list<Mapping> > gpaths = graph.paths._paths;
    set<string> gpath_names;
    for (auto x : gpaths){
        gpath_names.insert(x.first);
    }
    map<string, set<string> > basename_to_pathnames;
    map<string, bool> path_processed;


   // Collect our paths which cross our snarl's nodes.
    for (auto node : contents.first){
        //cerr << "Processing node " << id << endl;
        set<string> p_of_n = graph.paths.of_node(node->id());

        for (auto pn : p_of_n){
            if (!std::regex_match(pn, front)){
                // don't include reference paths
                continue;
            }
            string variant_hash = std::regex_replace(pn, alt_str, "");
            variant_hash = std::regex_replace(variant_hash, back, "");
            //cerr << variant_hash << endl;
            regex varbase(variant_hash);

            path_processed[pn] = false;
            basename_to_pathnames[variant_hash].insert(pn);
            var_path_names.insert(pn);
            for (auto g : gpath_names){
                if (std::regex_search(g, varbase)){
                    basename_to_pathnames[variant_hash].insert(g);
                    path_processed[g] = false;
                    var_path_names.insert(g);
                }
            }
        }
    }
    // for (auto p : var_path_names){
    //     cerr << p << endl;
    // }
    // exit(1);
    for (auto cpath : var_path_names){

        //cerr << "Working on path " << cpath << endl;
        if (!std::regex_match(cpath, front) || path_processed[cpath]){
            cerr << "Path already processed " << cpath << endl;
            continue;
        }

        if (std::regex_match(cpath, front)){
            // We found an alt path at this location
            // We need to check if it has any paths in the graph with no paths.
            string variant_hash = std::regex_replace(cpath, alt_str, "");
            variant_hash = std::regex_replace(variant_hash, back, "");
            set<string> allele_path_names = basename_to_pathnames[variant_hash];
            for (auto a : allele_path_names){
                //cerr << "Processing path " << a << endl;
                // for each allele, generate a traversal
                SnarlTraversal fresh_trav;
                fresh_trav.set_name(a);
                
                // Add the start node to the traversal
                *fresh_trav.add_visits() = site.start();
                // Fill in our traversal
                list<Mapping> ms = gpaths[a];
                for (auto m : ms){
                    int64_t n_id = m.position().node_id();
                    bool backward = m.position().is_reverse();
                    Visit* v = fresh_trav.add_visits();
                    v->set_node_id(n_id);
                    v->set_backward(backward);
                }
                // Add the end node to the traversal
                *fresh_trav.add_visits() = site.end();
                ret.push_back(fresh_trav);
                //cerr << "Finished path: " << a << endl;
                path_processed[a] = true;
            }

        }
    }
        

    // Check to make sure we got all our paths
    for (auto p : path_processed){
        if (!path_processed[p.first]){
            cerr << "VARIANT PATH MISSED: " << p.first << endl;
            exit(1617);
        }
    }

    return ret;
}

SnarlManager CactusUltrabubbleFinder::find_snarls() {
    
    // Get the bubble tree in Cactus format
    BubbleTree* bubble_tree = ultrabubble_tree(graph);
    
    // Convert to Snarls
    
    vector<Snarl> converted_snarls;
    
    bubble_tree->for_each_preorder([&](BubbleTree::Node* node) {
        
        Bubble& bubble = node->v;
        if (node != bubble_tree->root) {
            // If we aren't the root node of the tree, we need to be a Snarl
            
            if (filter_trivial_bubbles) {
                
                // Check whether the bubble consists of a single edge
                
                set<NodeSide> start_connections = graph.sides_of(bubble.start);
                set<NodeSide> end_connections = graph.sides_of(bubble.end);
                
                if (start_connections.size() == 1
                    && start_connections.count(bubble.end)
                    && end_connections.size() == 1
                    && end_connections.count(bubble.start)) {
                    // This is a single edge bubble, skip it
                    return;
                }
            }
            
            // We're going to fill in this Snarl.
            Snarl snarl;
            
            // Set up the start and end

            // Make sure to preserve original endpoint
            // ordering, because swapping them without flipping their
            // orientation flags will make an inside-out site.
            snarl.mutable_start()->set_node_id(bubble.start.node);
            snarl.mutable_start()->set_backward(!bubble.start.is_end);
            snarl.mutable_end()->set_node_id(bubble.end.node);
            snarl.mutable_end()->set_backward(bubble.end.is_end);
            
            // Mark snarl as an ultrabubble if it's acyclic
            snarl.set_type(bubble.dag ? ULTRABUBBLE : UNCLASSIFIED);
            
            // If not a top level site, add parent info
            if (node->parent != bubble_tree->root) {
                Bubble& bubble_parent = node->parent->v;
                Snarl* snarl_parent = snarl.mutable_parent();
                snarl_parent->mutable_start()->set_node_id(bubble_parent.start.node);
                snarl_parent->mutable_start()->set_backward(!bubble_parent.start.is_end);
                snarl_parent->mutable_end()->set_node_id(bubble_parent.end.node);
                snarl_parent->mutable_end()->set_backward(bubble_parent.end.is_end);
            }
            
            converted_snarls.push_back(snarl);
        }
    });
    
    delete bubble_tree;
    
    // Now form the SnarlManager and return
    return SnarlManager(converted_snarls.begin(), converted_snarls.end());
}
    
   
ExhaustiveTraversalFinder::ExhaustiveTraversalFinder(VG& graph, SnarlManager& snarl_manager,
                                                     bool include_reversing_traversals) :
                                                     graph(graph), snarl_manager(snarl_manager),
                                                     include_reversing_traversals(include_reversing_traversals) {
    // nothing more to do
}
    
ExhaustiveTraversalFinder::~ExhaustiveTraversalFinder() {
    // no heap objects
}

void ExhaustiveTraversalFinder::stack_up_valid_walks(NodeTraversal walk_head, vector<NodeTraversal>& stack) {
    
    id_t head_id = walk_head.node->id();
    
    if (walk_head.backward) {
        // we are leaving from the start of the node
        
        // get all edges involving this node so we can filter them down to valid walks
        for (Edge* edge : graph.edges_of(walk_head.node)) {
            if (edge->from() == head_id && edge->from_start()) {
                // the edge is part of a valid walk
                Node* next_node = graph.get_node(edge->to());
                bool next_backward = edge->to_end();
                // add the next traversal in the walk to the stack
                stack.push_back(NodeTraversal(next_node, next_backward));
            }
            else if (edge->to() == head_id && !edge->to_end()) {
                // the edge is part of a valid walk in the opposite orientation
                Node* next_node = graph.get_node(edge->from());
                bool next_backward = !edge->from_start();
                // add the next traversal in the walk to the stack
                stack.push_back(NodeTraversal(next_node, next_backward));
            }
        }
    }
    else {
        // we are leaving from the end of the node
        
        // get all edges involving this node so we can filter them down to valid walks
        for (Edge* edge : graph.edges_of(walk_head.node)) {
            if (edge->from() == head_id && !edge->from_start()) {
                // the edge is part of a valid walk
                Node* next_node = graph.get_node(edge->to());
                bool next_backward = edge->to_end();
                // add the next traversal in the walk to the stack
                stack.push_back(NodeTraversal(next_node, next_backward));
            }
            else if (edge->to() == head_id && edge->to_end()) {
                // the edge is part of a valid walk in the opposite orientation
                Node* next_node = graph.get_node(edge->from());
                bool next_backward = !edge->from_start();
                // add the next traversal in the walk to the stack
                stack.push_back(NodeTraversal(next_node, next_backward));
            }
        }
    }
}

void ExhaustiveTraversalFinder::add_traversals(vector<SnarlTraversal>& traversals,
                                               NodeTraversal traversal_start,
                                               set<NodeTraversal>& stop_at,
                                               set<NodeTraversal>& yield_at) {
    // keeps track of the walk of the DFS traversal
    list<Visit> path;
    
    // these mark the start of the edges out of the node that is on the head of the path
    // they can be used to see how many nodes we need to peel off the path when we're
    // backtracking
    NodeTraversal stack_sentinel(nullptr);
    
    // initialize stack for DFS traversal of site
    vector<NodeTraversal> stack{traversal_start};
    
    while (stack.size()) {
        
        NodeTraversal node_traversal = stack.back();
        stack.pop_back();
        
        // we have traversed all of edges out of the head of the path, so we can pop it off
        if (node_traversal == stack_sentinel) {
            path.pop_back();
            continue;
        }
        
        // have we finished a traversal through the site?
        if (stop_at.count(node_traversal)) {
            if (yield_at.count(node_traversal)) {
                // yield path as a snarl traversal
                traversals.emplace_back();
                
                // record the traversal in the return value
                for (auto iter = path.begin(); iter != path.end(); iter++) {
                    *traversals.back().add_visits() = *iter;
                }
                // add the final visit
                *traversals.back().add_visits() = to_visit(node_traversal);
            }
            
            // don't proceed to add more onto the DFS stack
            continue;
        }
        
        // mark the beginning of this node's edges forward in the stack
        stack.push_back(stack_sentinel);
        
        // make a visit through the node traversal and add it to the path
        path.emplace_back();
        path.back().set_node_id(node_traversal.node->id());
        path.back().set_backward(node_traversal.backward);
        
        // does this traversal point into a child snarl?
        const Snarl* into_snarl = snarl_manager.into_which_snarl(node_traversal.node->id(),
                                                                 node_traversal.backward);
        if (into_snarl && !(node_traversal == traversal_start)) {
            // add a visit for the child snarl
            path.emplace_back();
            *path.back().mutable_snarl()->mutable_start() = into_snarl->start();
            *path.back().mutable_snarl()->mutable_end() = into_snarl->end();
            
            // mark the beginning of this child snarls edges forward in the stack
            stack.push_back(stack_sentinel);
            
            // which side of the snarl does the traversal point into?
            if (into_snarl->start().node_id() == node_traversal.node->id()
                && into_snarl->start().backward() == node_traversal.backward) {
                
                // skip to the other side
                stack.push_back(to_node_traversal(into_snarl->end(), graph));
                
                // if the same side is also reachable, add it to the stack too
                if (into_snarl->start_self_reachable()) {
                    stack.push_back(to_rev_node_traversal(into_snarl->start(), graph));
                }
                
            }
            else {
                // skip to the other side
                stack.push_back(to_node_traversal(into_snarl->start(), graph));
                
                // if the same side is also reachable, add it to the stack too
                if (into_snarl->start_self_reachable()) {
                    stack.push_back(to_rev_node_traversal(into_snarl->end(), graph));
                }
            }
        }
        else {
            // add all of the node traversals we can reach through valid walks to stack
            stack_up_valid_walks(node_traversal, stack);
        }
    }
}
    
vector<SnarlTraversal> ExhaustiveTraversalFinder::find_traversals(const Snarl& site) {

    vector<SnarlTraversal> to_return;
    
    NodeTraversal site_end = to_node_traversal(site.end(), graph);
    NodeTraversal site_start = to_node_traversal(site.start(), graph);
    NodeTraversal site_rev_start = NodeTraversal(site_start.node, !site_start.backward);
    
    // stop searching when the traversal is leaving the site
    set<NodeTraversal> stop_at;
    stop_at.insert(site_end);
    stop_at.insert(site_rev_start);
    
    // choose which side(s) can be the end of the traversal
    set<NodeTraversal> yield_at;
    yield_at.insert(site_end);
    if (include_reversing_traversals) {
        yield_at.insert(site_rev_start);
    }
    
    // search forward from the start and add any traversals that leave the indicated boundaries
    add_traversals(to_return, site_start, stop_at, yield_at);

    if (site.end_self_reachable() && include_reversing_traversals) {
        // if the end is reachable from itself, also look for traversals that both enter and
        // leave through the end
        yield_at.erase(site_rev_start);
        add_traversals(to_return, NodeTraversal(site_end.node, !site_end.backward),
                       stop_at, yield_at);
    }
    
    return to_return;
}
    
ReadRestrictedTraversalFinder::ReadRestrictedTraversalFinder(VG& graph, SnarlManager& snarl_manager,
                                                             const map<string, Alignment*>& reads_by_name,
                                                             int min_recurrence, int max_path_search_steps) :
                                                             graph(graph), reads_by_name(reads_by_name),
                                                             min_recurrence(min_recurrence),
                                                             max_path_search_steps(max_path_search_steps),
                                                             snarl_manager(snarl_manager) {
    // nothing else to do
}

ReadRestrictedTraversalFinder::~ReadRestrictedTraversalFinder() {
    // no heap variables
}
    
// replaces get_paths_through_site from genotyper
vector<SnarlTraversal> ReadRestrictedTraversalFinder::find_traversals(const Snarl& site) {
    // We're going to emit traversals supported by any paths in the graph.
    
    // Put all our subpaths in here to deduplicate them by sequence they spell
    // out. And to count occurrences. Note that the occurrence count will be
    // boosted to min_recurrence if a non-read path in the graph supports a
    // certain traversal string, so we don't end up dropping unsupported ref
    // alleles.
    map<string, pair<list<Visit>, int>> results;
    
#ifdef debug
#pragma omp critical (cerr)
    cerr << "Looking for paths between " << to_node_traversal(site.start(), graph) << " and " << to_node_traversal(site.end(), graph) << endl;
#endif
    
    Node* site_start_node = graph.get_node(site.start().node_id());
    Node* site_end_node = graph.get_node(site.end().node_id());
    
    if(graph.paths.has_node_mapping(site_start_node) && graph.paths.has_node_mapping(site_end_node)) {
        // If we have some paths that visit both ends (in some orientation)
        
        // Get all the mappings to the end node, by path name
        auto& endmappings_by_name = graph.paths.get_node_mapping(site_end_node);
        
        for(auto& name_and_mappings : graph.paths.get_node_mapping(site_start_node)) {
            // Go through the paths that visit the start node
            
            // Grab their names
            auto& name = name_and_mappings.first;
            
            if(!endmappings_by_name.count(name_and_mappings.first)) {
                // No path by this name has any mappings to the end node. Skip
                // it early.
                continue;
            }
            
            for(auto* mapping : name_and_mappings.second) {
                // Start at each mapping in the appropriate orientation
                
#ifdef debug
#pragma omp critical (cerr)
                cerr << "Trying mapping of read/path " << name_and_mappings.first << endl;
#endif
                
                // How many times have we gone to the next mapping looking for a
                // mapping to the end node in the right orientation?
                size_t traversal_count = 0;
                
                // Do we want to go left (true) or right (false) from this
                // mapping? If start is a forward traversal and we found a
                // forward mapping, we go right. If either is backward we go
                // left, and if both are backward we go right again.
                bool traversal_direction = mapping->position().is_reverse() != site.start().backward();
                
                // What orientation would we want to find the end node in? If
                // we're traveling backward, we expect to find it in the
                // opposite direction to the one we were given.
                bool expected_end_orientation = site.end().backward() != traversal_direction;
                
                // We're going to fill in this list with traversals.
                list<Visit> path_traversed;
                
                while(mapping != nullptr && traversal_count < max_path_search_steps) {
                    // Traverse along until we hit the end traversal or take too
                    // many steps
                    
#ifdef debug
#pragma omp critical (cerr)
                    cerr << "\tTraversing " << pb2json(*mapping) << endl;
#endif
                    
                    if(mapping->position().node_id() == site.end().node_id()
                       && mapping->position().is_reverse() == expected_end_orientation) {
                        // We have stumbled upon the end node in the orientation we wanted it in.
                        
                        path_traversed.emplace_back(site.end());
                        
                        // Construct the allele sequence from the path
                        stringstream allele_stream;
                        
                        // Don't look at the boundary nodes
                        auto iter = path_traversed.begin();
                        iter++;
                        auto end = path_traversed.end();
                        end--;
                        for (; iter != end; iter++) {
                            const Visit& visit = *iter;
                            if (visit.has_snarl()) {
                                // Add a placeholder for the nested site
                                const Snarl& child_site = visit.snarl();
                                if (visit.backward()) {
                                    allele_stream << "(" << child_site.end().node_id() << ":" << child_site.start().node_id() << ")";
                                }
                                else {
                                    allele_stream << "(" << child_site.start().node_id() << ":" << child_site.end().node_id() << ")";
                                }
                            }
                            else {
                                // Stick the sequence of the node (appropriately oriented) in the stream for the allele sequence
                                Node* node = graph.get_node(visit.node_id());
                                allele_stream << (visit.backward() ? reverse_complement(node->sequence()) : node->sequence());
                            }
                        }
                        
                        
                        if(results.count(allele_stream.str())) {
                            // It is already there! Increment the observation count.
#ifdef debug
#pragma omp critical (cerr)
                            cerr << "\tFinished; got known sequence " << allele_stream.str() << endl;
#endif
                            
                            if(reads_by_name.count(name)) {
                                // We are a read. Just increment count
                                results[allele_stream.str()].second++;
                            } else {
                                // We are a named path (like "ref")
                                if(results[allele_stream.str()].second < min_recurrence) {
                                    // Ensure that this allele doesn't get
                                    // eliminated, since ref or some other named
                                    // path supports it.
                                    results[allele_stream.str()].second = min_recurrence;
                                } else {
                                    results[allele_stream.str()].second++;
                                }
                            }
                        } else {
                            // Add it in. Give it a count of 1 if we are a read,
                            // and a count of min_recurrence (so it doesn't get
                            // filtered later) if we are a named non-read path
                            // (like "ref").
                            results[allele_stream.str()] = make_pair(path_traversed,
                                                                     reads_by_name.count(name) ? 1 : min_recurrence);
#ifdef debug
#pragma omp critical (cerr)
                            cerr << "\tFinished; got novel sequence " << allele_stream.str() << endl;
#endif
                        }
                        
//                        if(reads_by_name.count(name)) {
//                            // We want to log stats on reads that read all the
//                            // way through sites. But since we may be called
//                            // multiple times we need to send the unique read
//                            // name too.
//                            report_site_traversal(site, name);
//                        }
                        
                        // Then try the next embedded path
                        break;
                    }
                    
                    // We are not yet at the end of the of the site on this path
                    
                    // Is this traversal at the start of a nested subsite?
                    const Snarl* child_site = snarl_manager.into_which_snarl(mapping->position().node_id(),
                                                                             mapping->position().is_reverse());
                    if (child_site) {
                        
                        bool traversing_child_forward = child_site->start().node_id() == mapping->position().node_id()
                                                        && child_site->start().backward() == mapping->position().is_reverse();
                        
                        // Add the site interior to the path
                        path_traversed.emplace_back();
                        *path_traversed.back().mutable_snarl()->mutable_start() = child_site->start();
                        *path_traversed.back().mutable_snarl()->mutable_end() = child_site->end();
                        path_traversed.back().set_backward(!traversing_child_forward);
                        
                        // Find the node on the other side of the subsite and add the site interior to the allele
                        id_t site_opposite_side = traversing_child_forward ? child_site->end().node_id() : child_site->start().node_id();
                        
                        // Skip the site
                        if (traversal_direction) {
                            // Go backwards until you hit the other side of the site
                            while (mapping->position().node_id() != site_opposite_side) {
                                mapping = graph.paths.traverse_left(mapping);
                                // Break out of the loop if the path ends before crossing child site
                                if (mapping == nullptr) {
                                    break;
                                }
                                // Tick the counter so we don't go really far on long paths.
                                traversal_count++;
                            }
                        }
                        else {
                            // Go forwards until you hit the other side of the site
                            while (mapping->position().node_id() != site_opposite_side) {
                                mapping = graph.paths.traverse_right(mapping);
                                // Break out of the loop if the path ends before crossing child site
                                if (mapping == nullptr) {
                                    break;
                                }
                                // Tick the counter so we don't go really far on long paths.
                                traversal_count++;
                            }
                        }
                    }
                    else {
                        
                        // Add the visit
                        path_traversed.emplace_back();
                        path_traversed.back().set_node_id(mapping->position().node_id());
                        path_traversed.back().set_backward(mapping->position().is_reverse());
                        
                        // Otherwise just move to the right (or left) one position
                        if(traversal_direction) {
                            // We're going backwards
                            mapping = graph.paths.traverse_left(mapping);
                        } else {
                            // We're going forwards
                            mapping = graph.paths.traverse_right(mapping);
                        }
                        // Tick the counter so we don't go really far on long paths.
                        traversal_count++;
                    }
                }
            }
        }
    }
    
    // Now collect the unique results
    vector<SnarlTraversal> to_return;
    
    for(auto& result : results) {
        // Break out each result
        const string& seq = result.first;
        auto& visits = result.second.first;
        auto& count = result.second.second;
        
        if(count < min_recurrence) {
            // We don't have enough initial hits for this sequence to justify
            // trying to re-align the rest of the reads. Skip it. Note that the
            // reference path (and other named paths) will stuff in at least
            // min_recurrence to make sure we don't throw out their alleles.
            continue;
        }
        
        // Send out each list of visits
        to_return.emplace_back();
        for (Visit& visit : visits) {
            *to_return.back().add_visits() = visit;
        }
    }
    
    return to_return;
}
    
double FixedGenotypePriorCalculator::calculate_log_prior(const Genotype& genotype) {
    // Are all the alleles the same?
    bool all_same = true;
    // What is the common allele number (-1 for unset)
    int allele_value = -1;
    for(size_t i = 0; i < genotype.allele_size(); i++) {
        // For each allele in the genotype
        if(allele_value == -1) {
            // On the first one, grab it. Everyone else will have to match.
            allele_value = genotype.allele(i);
        }
        
        if(allele_value != genotype.allele(i)) {
            // There are two distinct allele values in here
            all_same = false;
            break;
        }
    }
    
    // Return the appropriate prior depending on whether the alleles are all the
    // same (homozygous) or not (heterozygous).
    return all_same ? homozygous_prior_ln : heterozygous_prior_ln;
}

TrivialTraversalFinder::TrivialTraversalFinder(VG& graph) : graph(graph) {
    // Nothing to do!
}

vector<SnarlTraversal> TrivialTraversalFinder::find_traversals(const Snarl& site) {
    assert(site.type() == ULTRABUBBLE);
    
    // We'll fill this in and send it back
    vector<SnarlTraversal> to_return;
    
    // We don't want to be duplicating partial paths, so we store for each
    // NodeTraversal we can reach the previous NodeTraversal we can reach it
    // from.
    map<NodeTraversal, NodeTraversal> previous;
    
    list<NodeTraversal> stack{to_node_traversal(site.start(), graph)};
    
    while (!stack.empty()) { 
        // While there's still stuff on the stack
        
        // Grab the first thing
        NodeTraversal here = stack.front();
        stack.pop_front();
        
        if (here.node->id() == site.end().node_id()) {
            // Trace back a path
            list<NodeTraversal> path;
            
            while (true) {
                // Until we get to the start of the site
                
                // Put this traversal on the front of the path
                path.push_front(here);
                
                if (here.node->id() == site.start().node_id()) {
                    // Stop when we've reached the start of the site
                    break;
                }
                
                // Trace back
                here = previous.at(here);
            }
            
            // Initialize a SnarlTraversal in the return value
            to_return.emplace_back();
            
            // Translate the path into the traversal
            for (NodeTraversal node_traversal : path) {
                *(to_return.back().add_visits()) = to_visit(node_traversal);
            }
            
            // Stop early after having found one path
            break;
        } else {
            // We haven't reached the end of the site
            
            for (NodeTraversal next : graph.nodes_next(here)) {
                // Look at all the places we can go from this node
                if (previous.count(next)) {
                    // We already know how to get there.
                    continue;
                }
                
                // Remember how we got there
                previous[next] = here;
                // Explore it, depth first
                stack.push_front(next);
            }
        }
    }
    
    // When we get here, either we found a path, or there isn't one.
    return to_return;
}


RepresentativeTraversalFinder::RepresentativeTraversalFinder(AugmentedGraph& augmented,
    SnarlManager& snarl_manager, size_t max_depth, size_t max_width, size_t max_bubble_paths,
    function<PathIndex*(const Snarl&)> get_index) : augmented(augmented), snarl_manager(snarl_manager),
    max_depth(max_depth), max_width(max_width), max_bubble_paths(max_bubble_paths), get_index(get_index) {
    
    // Nothing to do!

}

Path RepresentativeTraversalFinder::find_backbone(const Snarl& site) {
    
    // TODO: this cheats and uses certain things that happen to be true about
    // the TrivialTraversalFinder in order to work.

    // Find a traversal, ignoring the fact that child sites ought to own their
    // nodes.
    TrivialTraversalFinder finder(augmented.graph);
    auto traversals = finder.find_traversals(site);
    assert(!traversals.empty());
    auto& traversal = traversals.front();
    
    // Convert it into a path that includes the boundary nodes
    Path to_return;
    for (size_t i = 0; i < traversal.visits_size(); i++) {
        *to_return.add_mapping() = to_mapping(traversal.visits(i), augmented.graph);
    }
    
    return to_return;
    
}

vector<SnarlTraversal> RepresentativeTraversalFinder::find_traversals(const Snarl& site) {
    
    // TODO: we can only do ultrabubbles right now. Other snarls may not have
    // traversals through from end to end.
    assert(site.type() == ULTRABUBBLE);
    
    const Snarl* managed_site = snarl_manager.manage(site);
    
    // We may need to make a new index for a backbone for this site, if it's not
    // on the primary path.
    unique_ptr<PathIndex> backbone_index;
    
    // See what the index for the appropriate primary path, if any, is. If we
    // get something non-null the site must be threaded on it.
    PathIndex* primary_path_index = get_index(site);
    
    if (primary_path_index == nullptr ||
        !primary_path_index->by_id.count(site.start().node_id()) ||
        !primary_path_index->by_id.count(site.end().node_id())) {
        // This site is not strung along the primary path, so we will need to
        // generate a backbone traversal of it to structure our search for
        // representative traversals (because they always want to come back to
        // the backbone as soon as possible).
        
        // TODO: we don't handle children correctly (we just glom them into
        // ourselves).
        Path backbone = find_backbone(site);
        
        // Index the backbone (but don't bother with the sequence)
        backbone_index = unique_ptr<PathIndex>(new PathIndex(backbone));
    }
    
    // Determnine what path will be the path we use to scaffold the traversals:
    // the primary path index by default, or the backbone index if we needed one.
    PathIndex& index = (backbone_index.get() != nullptr ? *backbone_index : *primary_path_index);
    
    // Get the site's nodes and edges, including our outer boundary nodes, not used inside children.
    // TODO: can we not include the child boundaries? Would that make things easier?
    pair<unordered_set<Node*>, unordered_set<Edge*>> contents = snarl_manager.shallow_contents(&site, augmented.graph, true);
    
    // Copy its node set
    unordered_set<Node*> nodes_left(contents.first);

    // Trace the ref path through the site.
    vector<Visit> ref_path_for_site;
    
    // First figure where the site starts and ends in the selected path
    size_t site_start = index.by_id.at(site.start().node_id()).first;
    size_t site_end = index.by_id.at(site.end().node_id()).first;
    
#ifdef debug
    cerr << "Site starts with " << to_node_traversal(site.start(), augmented.graph)
        << " at " << site_start
        << " and ends with " << to_node_traversal(site.end(), augmented.graph)
        << " at " << site_end << endl;
        
    for (auto* node : nodes_left) {
        cerr << "\tContains node " << node->id() << endl;
    }
#endif

    // The primary path may go through the site backward. So get the primary min and max coords
    size_t primary_min = min(site_start, site_end);
    size_t primary_max = max(site_start, site_end);

    // Then walk nodes from min coordinate to max coordinate. This holds the
    // start coordinate of the current node.
    int64_t ref_node_start = primary_min;
    while(ref_node_start <= primary_max) {
    
        // Find the reference node starting here or later.
        auto found = index.by_start.lower_bound(ref_node_start);
        if(found == index.by_start.end()) {
            throw runtime_error("No backbone node found when tracing through site!");
        }
#ifdef debug
        cerr << "Ref node: " << found->second << " at " << ref_node_start << "/" << primary_max << endl;
#endif
        if((*found).first > primary_max) {
            // The next reference node we can find is out of the space
            // being replaced. We're done.
            if (verbose) {
                cerr << "Stopping for out-of-bounds node" << endl;
            }
            break;
        }
        
        // Get the corresponding Visit
        Visit found_visit = found->second.to_visit();
        
        // What node did we hit?
        Node* visited_node = augmented.graph.get_node(found_visit.node_id());
        
        const Snarl* child = snarl_manager.into_which_snarl(found_visit);
        if (child != nullptr && child != managed_site
            && snarl_manager.into_which_snarl(reverse(found_visit)) != managed_site) {
            // If the node in this orientation enters a child
        
            // Visit the child
            Visit child_visit;
            *child_visit.mutable_snarl()->mutable_start() = child->start();
            *child_visit.mutable_snarl()->mutable_end() = child->end();
            if (found_visit == child->start()) {
                // We enter the child on its left
                child_visit.set_backward(false);
            } else {
                assert(found_visit == reverse(child->end()));
                // We enter the child on its right
                child_visit.set_backward(true);
            }
            ref_path_for_site.push_back(child_visit);
        
            // And skip to its other end.
            // TODO: the path is not allowed to end inside the snarl.
            Node* here = visited_node;
            do {
#ifdef debug
                cerr << "at node " << pb2json(*here) << endl;
#endif
                // Advance
                ref_node_start = found->first + here->sequence().size();
                // And look at what we get
                found = index.by_start.lower_bound(ref_node_start);
                assert(found != index.by_start.end());
                // And grab out the node
                found_visit = found->second.to_visit();
                here = augmented.graph.get_node(found_visit.node_id());
                // Until we find something in this parent again that isn't the
                // closing visit of a child snarl. We'll look at what we find
                // next.
            } while (!contents.first.count(here));
            
            if (snarl_manager.into_which_snarl(reverse(found_visit)) != nullptr) {
                // We hit the end node of the child snarl.
                
                if (snarl_manager.into_which_snarl(found_visit) == nullptr) {
                    // We don't have another child snarl immediately. Look at the node after this one.
                    ref_node_start = found->first + here->sequence().size();
                    found = index.by_start.lower_bound(ref_node_start);
                    assert(found != index.by_start.end());
                    found_visit = found->second.to_visit();
                    here = augmented.graph.get_node(found_visit.node_id());
                } else {
                    // It's also the start node of another child snarl, so loop
                    // on it again. Do nothing here.
#ifdef debug
                    cerr << "Back-to-back child snarls!" << endl;
#endif
                }
            }
            
            // Make sure we actually found something meeting those criteria.
            // TODO: the path is not allowed to end inside the snarl.
            assert(contents.first.count(here));
        } else {
            // Otherwise, visit this node
            
            if (nodes_left.count(visited_node)) {
                // If the node is one we still expect to see, drop it from the
                // set of nodes in the site we haven't visited.
                nodes_left.erase(visited_node);
            }
            
            // Add the traversal to the ref path through the site
            ref_path_for_site.push_back(found_visit);
            
            
            // Next iteration look where this node ends.
            ref_node_start = found->first + visited_node->sequence().size();
        }
        
#ifdef debug
        cerr << "Added visit: " << pb2json(ref_path_for_site.back()) << endl; 
#endif   
    }
    
    // We leave the ref path in backbone-relative forward orientation, because
    // all our bubbles we find will also be in backbone-relative forward
    // orientation.
    
    for(auto node : nodes_left) {
        // Make sure none of the nodes in the site that we didn't visit
        // while tracing along the ref path are on the ref path.
        
        if (snarl_manager.into_which_snarl(node->id(), true) || snarl_manager.into_which_snarl(node->id(), false)) {
            // Skip child boundary nodes.
            continue;
        }
        
        if(index.by_id.count(node->id())) {
            cerr << "Node " << node->id() << " is on backbone path at "
                << index.by_id.at(node->id()).first << " but not traced in site "
                << to_node_traversal(site.start(), augmented.graph) << " to " 
                << to_node_traversal(site.end(), augmented.graph) << " that contains it." << endl;
            throw runtime_error("Extra ref node found");
        }
    }
    
    // We need to know all the full-length traversals we're going to consider.
    // XREF states will have to be calculated later, over the whole traversal.
    set<vector<Visit>> site_traversal_set;
    
    // We have this function to extend a partial traversal into a full
    // traversal and add it as a path. The path must already be rooted on
    // the reference in the correct order and orientation.
    auto extend_into_allele = [&](vector<Visit> path) {
        // Splice the ref path through the site and the bubble's path
        // through the site together.
        vector<Visit> extended_path;
#ifdef debug
        cerr << "Input path: " << endl;
        for(auto& visit : path) {
            if(visit.node_id() != 0 && index.by_id.count(visit.node_id())) {
                cerr << "\tPath member " << visit << " lives on backbone at "
                << index.by_id.at(visit.node_id()).first << endl;
            } else {
                cerr << "\tPath member " << visit << " does not live on backbone" << endl;
            }
        }
#endif
        
        for(auto& visit : path) {
            if (visit.node_id() != 0) {
                // Make sure the site actually has the nodes we're visiting.
                assert(contents.first.count(augmented.graph.get_node(visit.node_id())));
            }
            // Child snarls will have ownership of their end nodes, so they won't be part of our contents.
        }
        
        size_t ref_path_index = 0;
        size_t ref_path_end = ref_path_for_site.size() - 1;
        size_t bubble_path_index = 0;
        size_t bubble_path_end = path.size() - 1;
<<<<<<< HEAD
        
        // Function that returns the node visit on the on one end of a visit, even
        // if the visit is of a child snarl
        auto frontier_visit = [&](const Visit& visit, bool left_side) {
            if (visit.node_id() != 0) {
                return visit;
            }
            else if (visit.backward() && !left_side) {
                return reverse(visit.snarl().start());
            }
            else if (!visit.backward() && !left_side) {
                return visit.snarl().end();
            }
            else if (visit.backward()) {
                return reverse(visit.snarl().end());
            }
            else {
                return visit.snarl().start();
            }
        };
        
=======
        
        // Function that returns the node visit on the on one end of a visit, even
        // if the visit is of a child snarl
        auto frontier_visit = [&](const Visit& visit, bool left_side) {
            if (visit.node_id() != 0) {
                return visit;
            }
            else if (visit.backward() && !left_side) {
                return reverse(visit.snarl().start());
            }
            else if (!visit.backward() && !left_side) {
                return visit.snarl().end();
            }
            else if (visit.backward()) {
                return reverse(visit.snarl().end());
            }
            else {
                return visit.snarl().start();
            }
        };
        
>>>>>>> fc94f9bc
        while(frontier_visit(ref_path_for_site[ref_path_index], false) != frontier_visit(path[bubble_path_index], true) &&
              !(path[bubble_path_index].node_id() == 0 &&
                frontier_visit(ref_path_for_site[ref_path_index], false) == frontier_visit(path[bubble_path_index], false))) {
            // Collect NodeTraversals from the ref path until we hit the one
            // at which the bubble path starts.
#ifdef debug
            cerr << "Before path: " << pb2json(ref_path_for_site[ref_path_index]) << endl;
#endif
            extended_path.push_back(ref_path_for_site[ref_path_index++]);
        }
        
        if (ref_path_for_site[ref_path_index].node_id() == 0) {
            // The last Visit we traversed from the ref was a Snarl, so it already
            // includes the first node of the path as one of its boundaries. We need
            // to add the ref visit and exclude the bubble visit unless it is also of
            // a child Snarl and that Snarl is different from the ref path
            
#ifdef debug
            cerr << "Adding final ref child visit " << pb2json(ref_path_for_site[ref_path_index]) << endl;
#endif
            extended_path.push_back(ref_path_for_site[ref_path_index]);
            
            if (path.front().node_id() != 0 || (path.front().snarl().start() == extended_path.back().snarl().start()
                                                && path.front().snarl().end() == extended_path.back().snarl().end())) {
#ifdef debug
                cerr << "Skipping bubble visit " << pb2json(path[bubble_path_index]) << endl;
#endif
                bubble_path_index++;
            }
        }
        
        while(bubble_path_index < path.size()) {
            // Then take the whole bubble path
#ifdef debug
            cerr << "In path: " << pb2json(path[bubble_path_index]) << endl;
#endif
            extended_path.push_back(path[bubble_path_index++]);
        }
        while(ref_path_index < ref_path_for_site.size()) {
            // Then skip ahead to the matching point in the ref path, which may
            // be either a full visit match, or a match to the exit node of a
            // visited child snarl.
            
            // Check each reference visit
            auto& ref_visit = ref_path_for_site.at(ref_path_index);
            
#ifdef debug
            cerr << "At ref: " << pb2json(ref_visit) << " with frontier visit " << pb2json(frontier_visit(ref_visit, true)) << " looking for " << pb2json(frontier_visit(path.back(), false)) << endl;
#endif
            
            if (frontier_visit(ref_visit, true) == frontier_visit(path.back(), false) ||
                (path.back().node_id() == 0 && frontier_visit(ref_visit, false) == frontier_visit(path.back(), false))) {
                // We found the exit node. Put the after-the-bubble visits
                // continuing from here.
                break;
            }
            
            // Otherwise this ref visit isn't the right one to match up with our
            // bubble's traversal.
#ifdef debug
            cerr << "Skip ref: " << pb2json(ref_path_for_site[ref_path_index]) << endl;
            cerr << "\tWant: " << pb2json(path.back()) << endl;
#endif
            ref_path_index++;
        }
        
        if(ref_path_index == ref_path_for_site.size()) {
            // We ran out of ref path before finding the place to leave the alt.
            // This must be a backtracking loop or something; start over from the beginning.
            cerr << "ran out of ref" << endl;
            ref_path_index = 0;
            
            while(ref_path_index < ref_path_for_site.size() &&
                  frontier_visit(ref_path_for_site.at(ref_path_index), true) != frontier_visit(path.back(), false)) {
                // Then skip ahead to the matching point in the ref path
                ref_path_index++;
            }
            
            if(ref_path_index == ref_path_for_site.size()) {
                // Still couldn't find it!
                stringstream err;
                err << "Couldn't find " << path.back() << " in backbone path of site "
                << site.start()
                << " to " << site.end() << endl;
                throw runtime_error(err.str());
            }
        }
        
        if (ref_path_for_site[ref_path_index].node_id() == 0) {
            // The next Visit on the ref path is to a Snarl, so the final Visit we added
            // from the bubble will be redundant with its boundary nodes unless that Visit
            // was also to a Snarl
            if (extended_path.back().node_id() != 0 ||
                (ref_path_for_site[ref_path_index].snarl().start() == extended_path.back().snarl().start()
                 && ref_path_for_site[ref_path_index].snarl().end() == extended_path.back().snarl().end())) {
#ifdef debug
                cerr << "Removing bubble visit " << pb2json(extended_path.back()) << endl;
#endif
                extended_path.pop_back();
            }
#ifdef debug
            cerr << "Adding adjacent ref child visit" << pb2json(ref_path_for_site[ref_path_index]) << endl;
#endif
            extended_path.push_back(ref_path_for_site[ref_path_index]);
        }
        // Skip the matching NodeTraversal
        ref_path_index++;
        while(ref_path_index < ref_path_for_site.size()) {
            // Then take the entier rest of the ref path
#ifdef debug
            cerr << "After path: " << pb2json(ref_path_for_site[ref_path_index]) << endl;
#endif
            extended_path.push_back(ref_path_for_site[ref_path_index++]);
        }
        
#ifdef debug
        cerr << "Output path: " << endl;
        for (auto& v : extended_path) {
            cerr << "\t" << pb2json(v) << endl;
        }
#endif
        
        // Now add it to the set
        site_traversal_set.insert(extended_path);
        
    };

#ifdef debug
    cerr << "Explore " << contents.first.size() << " nodes" << endl;
#endif

    for (Node* node : contents.first) {
        // Find the bubble for each node
        
        if (snarl_manager.into_which_snarl(node->id(), true) || snarl_manager.into_which_snarl(node->id(), false)) {
            // Don't start from nodes that are child boundaries
            continue;
        }
        
        if (augmented.has_supports() && total(augmented.get_support(node)) == 0) {
            // Don't bother with unsupported nodes
            continue;
        }
        
        if (index.by_id.count(node->id())) {
            // Don't try to pathfind to the backbone for backbone nodes.
            continue;
        }
        
#ifdef debug
        cerr << "Base path on " << node->id() << endl;
#endif
        
        // Find bubbles that backend into the backbone path
        pair<Support, vector<Visit>> sup_path = find_bubble(node, nullptr, nullptr, index, site);

        vector<Visit>& path = sup_path.second;
        
        if(path.empty()) {
            // We couldn't find a path back to the primary path. Discard
            // this material.
            if (verbose) {
                cerr << "Warning: No path found for node " << node->id() << endl;
            }
            // TODO: record the node's bases as lost.
            
            // TODO: what if it's already in another bubble/the node is deleted?
            continue;
        }
        
        // Extend it out into an allele
        extend_into_allele(path);
        
    }
    

#ifdef debug
    cerr << "Explore " << contents.second.size() << " edges" << endl;
#endif

    for(Edge* edge : contents.second) {
        // Go through all the edges
        
        if(augmented.has_supports() && total(augmented.get_support(edge)) == 0) {
            // Don't bother with unsupported edges
#ifdef debug
            cerr << "Skip unsupported edge " << edge->from() << " -> " << edge->to() << endl;
#endif
            continue;
        }
        
        if(!index.by_id.count(edge->from()) || !index.by_id.count(edge->to())) {
            // Edge doesn't touch backbone at both ends. Don't use it
            // because for some reason it makes performance worse
            // overall.
#ifdef debug
            cerr << "Skip off-backbone edge " << edge->from() << " -> " << edge->to() << endl;
#endif
            continue;
        }
        
#ifdef debug
        cerr << "Base path on " << edge->from() << " -> " << edge->to() << endl;
#endif
        
        // Find a path based around this edge
        pair<Support, vector<Visit>> sup_path = find_bubble(nullptr, edge, nullptr, index, site);
        vector<Visit>& path = sup_path.second;
        
#ifdef debug
        cerr << "Edge " << edge->from() << " to " << edge->to() << " yields:" << endl;
        for(auto& visit : path) {
            cerr << "\t" << visit << endl;
        }
#endif
        
        if(path.empty()) {
            // We couldn't find a path back to the primary path. Discard
            // this material.
            if (verbose) {
                cerr << "Warning: No path found for edge " << edge->from() << "," << edge->to() << endl;
            }
            // TODO: bases lost
            continue;
        }
        
        // Extend it out into an allele
        extend_into_allele(path);
    }
    
    auto children = snarl_manager.children_of(&site);

#ifdef debug
    cerr << "Explore " << children.size() << " children" << endl;
#endif

    for (const Snarl* child : children) {
        // Go through all the child snarls
        
#ifdef debug
        cerr << "Base path on " << *child << endl;
#endif
        
        // Find a path based around this child snarl
        pair<Support, vector<Visit>> sup_path = find_bubble(nullptr, nullptr, child, index, site);
        vector<Visit>& path = sup_path.second;
        
        if(path.empty()) {
            // We couldn't find a path back to the primary path. Discard
            // this material.
            if (verbose) {
                cerr << "Warning: No path found for child snarl " << *child << endl;
            }
            // TODO: bases lost
            continue;
        }
        
        // Extend it out into an allele
        extend_into_allele(path);
    }
    
    
    // Now convert to SnarlTraversals
    vector<SnarlTraversal> unique_traversals;
    
    // Have a function to convert a vector of NodeTraversals including the snarl
    // ends into a SnarlTraversal
    auto emit_traversal = [&](vector<Visit> visits) {
        // Make it into this SnarlTraversal
        SnarlTraversal trav;
        
#ifdef debug
        cerr << "Unique traversal's visits:" << endl;
        for(auto& visit : visits) {
            cerr << "\t" << visit << endl;
        }
#endif
        
        // Convert the path to Visits.
        // TODO: think about nested sites?
        
        if (site_start > site_end) {
            // The primary path runs backward, so we need to emit all our lists
            // of NodeTraversals backward so they come out in the snarl's
            // orientation and not the primary path's.
            
            for(size_t i = 0; i < visits.size(); i++) {
                // Record a Visit for each Visit but the first and last,
                // but backward and in reverse order.
                *trav.add_visits() = reverse(visits[visits.size() - i - 1]);
            }
            
        } else {
            // The primary path and the snarl use the same orientation
            
            for(size_t i = 0; i < visits.size(); i++) {
                // Make a Visit for each NodeTraversal but the first and last
                *trav.add_visits() = visits[i];
            }
            
        }
        
#ifdef debug
        cerr << "Unique traversal: " << pb2json(trav) << endl;
#endif

        // Save the SnarlTraversal
        unique_traversals.push_back(trav);
    };
    
    
    // Do the ref path first
    emit_traversal(ref_path_for_site);
    for(auto& visits : site_traversal_set) {
        // Look at each vector of Visits
        if (visits != ref_path_for_site) {
            // And do everything other than the ref path
            emit_traversal(visits);            
        }
        
    }
    
    return unique_traversals;
}

pair<Support, vector<Visit>> RepresentativeTraversalFinder::find_bubble(Node* node, Edge* edge,
    const Snarl* snarl, PathIndex& index, const Snarl& site) {

    // What are we going to find our left and right path halves based on?
    Visit left_visit;
    Visit right_visit;
    
    const Snarl* managed_site = snarl_manager.manage(site);
    
    if (edge != nullptr) {
        // Be edge-based
        
        // Find the nodes at the ends of the edges. Look at them traversed in the
        // edge's local orientation.
        left_visit = to_visit(edge->from(), edge->from_start());
        right_visit = to_visit(edge->to(), edge->to_end());
        
        const Snarl* right_child = snarl_manager.into_which_snarl(right_visit);
        const Snarl* left_child = snarl_manager.into_which_snarl(left_visit);
        
        if (right_child != nullptr && right_child != managed_site
            && snarl_manager.into_which_snarl(reverse(right_visit)) != managed_site) {
            // We're reading into a child snarl on the right.
#ifdef debug
            cerr << "Child to right of edge " << pb2json(*right_child) << endl;
#endif
            
            // Make a visit.
            Visit right_child_visit = to_visit(*right_child);
            
            if (to_left_side(right_visit) != to_left_side(right_child_visit)) {
                // We really go through it the other way around
                right_child_visit = reverse(right_child_visit);
            }
            assert(to_left_side(right_visit) == to_left_side(right_child_visit));
            // Use the snarl visit instead of the visit to the entering node.
            right_visit = right_child_visit;
        }
        
        if (left_child != nullptr && left_child != managed_site
            && snarl_manager.into_which_snarl(reverse(left_visit)) != managed_site) {
            // We're reading out of a child snarl on the left.
#ifdef debug
            cerr << "Child to left of edge " << pb2json(*left_child) << endl;
#endif
            
            // Make a visit.
            Visit left_child_visit = to_visit(*left_child);
            
            if (to_right_side(left_visit) != to_right_side(left_child_visit)) {
                // We really go through it the other way around
                left_child_visit = reverse(left_child_visit);
            }
            assert(to_right_side(left_visit) == to_right_side(left_child_visit));
            // Use the snarl visit instead of the visit to the exiting node.
            left_visit = left_child_visit;
        }
#ifdef debug
        cerr << "Edge becomes " << left_visit << " -> " << right_visit << endl;
#endif
        
    } else if (node != nullptr) {
        // Be node-based. TODO: we trust the caller not to feed us nodes that
        // are part of/boundaries of child snarls.
        left_visit = right_visit = to_visit(node->id(), false);
    } else {
        // Be snarl-based
        assert(snarl != nullptr);
        left_visit = right_visit = to_visit(*snarl);
    }
    
#ifdef debug
    cerr << "Starting from: " << left_visit << ", " << right_visit << endl;
#endif

    // Find paths on both sides, with nodes or snarls on the primary path at the
    // outsides and this visit in the middle. Returns path lengths and paths in
    // pairs in a set.
    auto leftPaths = bfs_left(left_visit, index, false, managed_site);
    auto rightPaths = bfs_right(right_visit, index, false, managed_site);
    
    // Find a combination of two paths which gets us to the reference in a
    // consistent orientation (meaning that when you look at the ending nodes'
    // Mappings in the reference path, the ones with minimal ranks have the same
    // orientations) and which doesn't use the same nodes on both sides.
    // Track support of up to max_bubble_paths combinations, and return the
    // highest
    pair<Support, vector<Visit> > bestBubblePath;
    int bubbleCount = 0;
    
    // We need to look in different combinations of lists.
    auto testCombinations = [&](const list<list<Visit>>& leftList,
        const list<list<Visit>>& rightList) {
        
#ifdef debug        
        cerr << "Combine " << leftList.size() << " left sides and "
            << rightList.size() << " right sides" << endl;
#endif
        
        // We know the left list starts and the right list ends with an actual
        // node visit, if only to the snarl's start or end.

        for(auto leftPath : leftList) {
            // Figure out the relative orientation for the leftmost node.
#ifdef debug        
            cerr << "Left path: " << endl;
            for(auto visit : leftPath ) {
                cerr << "\t" << visit << endl;
            }
#endif    
            
            // Find what node side actually represents the end
            auto leftSide = to_left_side(leftPath.front());
            
            // Split out the node's orientation
            bool leftOrientation = leftSide.is_end;
            
            // Get where it falls in the reference as a position, orientation pair.
            auto leftRefPos = index.by_id.at(leftSide.node);
            
            // We have a backward orientation relative to the reference path if we
            // were traversing the anchoring node backwards, xor if it is backwards
            // in the reference path.
            bool leftRelativeOrientation = leftOrientation != leftRefPos.second;
            
            // Make a set of all the nodes in the left path
            set<int64_t> leftPathNodes;
            // And one of all the snarls (with bounding visits set)
            set<Snarl> leftPathSnarls;
            for(auto visit : leftPath) {
                if (visit.node_id() != 0) {
                    // It's a node visit
                    leftPathNodes.insert(visit.node_id());
                } else {
                    // It's a snarl visit
                    leftPathSnarls.insert(visit.snarl());
                }
            }

            // Get the minimum support in the left path
            Support minLeftSupport = min_support_in_path(leftPath);
            
            for(auto rightPath : rightList) {
                // Figure out the relative orientation for the rightmost node.
#ifdef debug            
                cerr << "Right path: " << endl;
                for(auto visit : rightPath ) {
                    cerr << "\t" << visit << endl;
                }
#endif            
                
                // Find what node side actually represents the end
                // Remember it's at the end of this path.
                auto rightSide = to_right_side(rightPath.back());
                
                // Split out the node's orientation
                bool rightOrientation = !rightSide.is_end;
                
                // Get where it falls in the reference as a position, orientation pair.
                auto rightRefPos = index.by_id.at(rightSide.node);
                
                // We have a backward orientation relative to the reference path if we
                // were traversing the anchoring node backwards, xor if it is backwards
                // in the reference path.
                bool rightRelativeOrientation = rightOrientation != rightRefPos.second;

                // Get the minimum support in the right path
                Support minRightSupport = min_support_in_path(rightPath);
                
                if(leftRelativeOrientation == rightRelativeOrientation &&
                    ((!leftRelativeOrientation && leftRefPos.first < rightRefPos.first) ||
                    (leftRelativeOrientation && leftRefPos.first > rightRefPos.first))) {
                    // We found a pair of paths that get us to and from the
                    // reference without turning around, and that don't go back to
                    // the reference before they leave.

                    // Get the minimum support of combined left and right paths
                    Support minFullSupport = support_min(minLeftSupport, minRightSupport);
                    
                    // Start with the left path
                    vector<Visit> fullPath{leftPath.begin(), leftPath.end()};
                    
                    // We need to detect overlap with the left path
                    bool overlap = false;
                    
                    // If we're starting from an edge, we keep the first visit
                    // on the right path. If we're starting from a node or
                    // snarl, we need to discard it because it's just another
                    // copy of our visit we're starting with.
                    for(auto it = (edge != nullptr ? rightPath.begin() : ++(rightPath.begin())); it != rightPath.end(); ++it) {
                        // For all but the first node on the right path, add that in
                        fullPath.push_back(*it);
                        
                        if (it->node_id() != 0) {
                            // This right-side visit hits a node
                            if(leftPathNodes.count(it->node_id())) {
                                // We already visited this node on the left side. Try
                                // the next right path instead.
                                overlap = true;
                            }
                        } else {
                            // This right-side visit hits a snarl
                            if(leftPathSnarls.count(it->snarl())) {
                                // We already visited this snarl on the left side. Try
                                // the next right path instead.
                                overlap = true;
                            }
                        }
                    }
                    
                    if(overlap) {
                        // Can't combine this right with this left, as they
                        // share nodes or child snarls and we can't handle the
                        // copy number implications. Try the next right. TODO:
                        // handle the copy number implications.
                        // TODO: This shouldn't happen in ultrabubbles.
                        continue;
                    }
                    
                    if(leftRelativeOrientation) {
                        // Turns out our anchored path is backwards.
                        
                        // Reorder everything the other way
                        reverse(fullPath.begin(), fullPath.end());
                        
                        for(auto& visit : fullPath) {
                            // Flip each Visit
                            visit = reverse(visit);
                        }
                    }

                    
#ifdef debug        
                    cerr << "Merged path:" << endl;
                    for(auto visit : fullPath) {
                        cerr << "\t" << visit << endl;
                    }                    
#endif
                    // Update our best path by seeing if we've found one with
                    // higher min support. Make sure to replace the empty path
                    // even if we only find a traversal with 0 support (because
                    // maybe we have no support data at all).
                    if (total(minFullSupport) > total(bestBubblePath.first) ||
                        (total(minFullSupport) == total(bestBubblePath.first) && bestBubblePath.second.empty())) {
                        bestBubblePath.first = minFullSupport;
                        bestBubblePath.second = fullPath;
                    }

                    // keep things from getting out of hand
                    if (++bubbleCount >= max_bubble_paths) {
                        return bestBubblePath;
                    }
                }
            }
        }
        
        // Return the best path along with its min support
        // (could be empty)
        return bestBubblePath;
        
    };
    
    // Convert sets to lists, which requires a copy again...
    // TODO: Can we just completely remove the length calculation?
    list<list<Visit>> leftConverted;
    for(auto lengthAndPath : leftPaths) {
        leftConverted.emplace_back(move(lengthAndPath.second));
    }
    list<list<Visit>> rightConverted;
    for(auto lengthAndPath : rightPaths) {
        rightConverted.emplace_back(move(lengthAndPath.second));
    }
    
    // Look for a valid combination, or return an empty path if one iesn't
    // found.
    return testCombinations(leftConverted, rightConverted);
    
}

Support RepresentativeTraversalFinder::min_support_in_path(const list<Visit>& path) {
    
    if (path.empty()) {
        // No support if we visit nothing!
        return Support();
    }
    
    // Get an iterator to the current visit on the path
    auto cur = path.begin();
    // And to the next visit on the path
    auto next = path.begin();
    ++next;
    
    // Have we found anything with a support yet?
    bool supportFound = false;
    // If we have, this holds the min support we have found.
    Support minSupport;
    
    if (cur->node_id() != 0) {
        // We're at a node visit, so we have a support to start with
        minSupport = augmented.get_support(augmented.graph.get_node(cur->node_id()));
        supportFound = true;
    }
    
    for (; next != path.end(); ++cur, ++next) {
        // For each visit and its next visit
    
        if (next->node_id() != 0) {
            // The next visit is to a node, so get its support
            Support nextSupport = augmented.get_support(augmented.graph.get_node(next->node_id()));
            
            if (supportFound) {
                // Min it against existing support
                minSupport = support_min(minSupport, nextSupport);
            } else {
                // Take as the found support
                minSupport = nextSupport;
                supportFound = true;
            }
        }
        
        // TODO: Support for child snarls!
    
        // check the edge support
        Edge* edge = augmented.graph.get_edge(to_right_side(*cur), to_left_side(*next));
        
        if (edge != nullptr) {
            // The edge exists (because we aren't back-to-back child snarls)
            Support edgeSupport = augmented.get_support(edge);
            
            if (supportFound) {
                // Min it against existing support
                minSupport = support_min(minSupport, edgeSupport);
            } else {
                // Take as the found support
                minSupport = edgeSupport;
                supportFound = true;
            }
        }
    }

    // This may be 0 if we hit no nodes or edges, but I guess that's OK...
    return minSupport;
}

set<pair<size_t, list<Visit>>> RepresentativeTraversalFinder::bfs_left(Visit visit,
    PathIndex& index, bool stopIfVisited, const Snarl* in_snarl) {

    // Holds partial paths we want to return, with their lengths in bp.
    set<pair<size_t, list<Visit>>> toReturn;
    
    // Do a BFS
    
    // This holds the paths to get to NodeTraversals to visit (all of which will
    // end with the node we're starting with).
    list<list<Visit>> toExtend;
    
    // This keeps a set of all the oriented nodes we already got to and don't
    // need to queue again.
    set<Visit> alreadyQueued;
    
    // Start at this node at depth 0
    toExtend.emplace_back(list<Visit> {visit});
    // Mark this traversal as already queued
    alreadyQueued.insert(visit);
    
    // How many ticks have we spent searching?
    size_t searchTicks = 0;
    
#ifdef debug
    cerr << "Start BFS" << endl;
#endif

    // Track how many options we have because size may be O(n).
    size_t stillToExtend = toExtend.size();
    
    while (!toExtend.empty()) {
        // Keep going until we've visited every node up to our max search depth.
        
        searchTicks++;
        

#ifdef debug
        // Report on how much searching we are doing.
        cerr << "Search tick " << searchTicks << ", " << stillToExtend << " options." << endl;
#endif

        
        // Dequeue a path to extend.
        // Make sure to move out of the list to avoid a useless copy.
        list<Visit> path(move(toExtend.front()));
        toExtend.pop_front();
        stillToExtend--;
        
        // We can't just throw out longer paths, because shorter paths may need
        // to visit a node twice (in opposite orientations) and thus might get
        // rejected later. Or they might overlap with paths on the other side.
        
        // Look up and see if the front node on the path is on our reference
        // path
        if (path.front().node_id() != 0 && index.by_id.count(path.front().node_id())) {
            // This visit is to a node, which is on the reference path.
            
#ifdef debug
            cerr << "Reached anchoring node " << path.front().node_id() << endl;
            cerr << "Emit path of length " << path.size() << endl;
#endif
            
            // Say we got to the right place
            toReturn.emplace(bp_length(path), move(path));
            
            // Don't bother looking for extensions, we already got there.
        } else if (path.front().node_id() == 0 && !path.front().backward() &&
            index.by_id.count(path.front().snarl().start().node_id())) {
            // This visit is to a snarl, which is on the reference path on its
            // left end.
            
#ifdef debug
            cerr << "Reached start of anchoring snarl " << path.front().snarl() << endl;
#endif
            
            // Say we got to the right place
            toReturn.emplace(bp_length(path), move(path));
            
            // Don't bother looking for extensions, we already got there.
        } else if (path.front().node_id() == 0 && path.front().backward() &&
            index.by_id.count(path.front().snarl().end().node_id())) {
            // This visit is to a snarl in reverse, which is on the reference
            // path on its right end.
            
#ifdef debug
            cerr << "Reached end of anchoring snarl " << path.front().snarl() << endl;
#endif
            
            // Say we got to the right place
            toReturn.emplace(bp_length(path), move(path));
            
            // Don't bother looking for extensions, we already got there.
        } else if (path.size() <= max_depth) {
            // We haven't hit the reference path yet, but we also haven't hit
            // the max depth. Extend with all the possible extensions.
            
            // Look left, possibly entering child snarls
            vector<Visit> prevVisits = snarl_manager.visits_left(path.front(), augmented.graph, in_snarl);
            
#ifdef debug
            cerr << "Consider " << prevVisits.size() << " prev visits" << endl;
            for (Visit vis : prevVisits) {
                cerr << "\t" << vis << endl;
            }
#endif
            
            for (auto prevVisit : prevVisits) {
                // For each node we can get to
                
                if (prevVisit.node_id() != 0) {
                    // This is a visit to a node
                    
                    // Make sure the edge is real, since it can't be a back-to-
                    // back site
                    Edge* edge = augmented.graph.get_edge(to_right_side(prevVisit), to_left_side(path.front()));
                    assert(edge != NULL);
                
                    // Fetch the actual node
                    Node* prevNode = augmented.graph.get_node(prevVisit.node_id());
                    
                    if (augmented.has_supports() && 
                        (total(augmented.get_support(prevNode)) == 0 || total(augmented.get_support(edge)) == 0)) {
                        // We have no support at all for visiting this node by this
                        // edge (but we do have some read support data)
                        
#ifdef debug
                        cerr << "Reject " << prevNode->id() << " with no support" << endl;
#endif
                        
                        continue;
                    }
                } else {
                    // This is a visit to a child snarl
                    
                    // Look at the node we would leave the child snarl on
                    // That node can't be shared with a snarl we are already at.
                    Node* prevNode = augmented.graph.get_node(to_left_side(prevVisit).node);
                    
                    if (augmented.has_supports() && total(augmented.get_support(prevNode)) == 0) {
                        // We have no support at all for visiting the far node of this snarl
                        
#ifdef debug
                        cerr << "Reject " << prevVisit.snarl() << " with no support on far node" << endl;
#endif
                        
                        continue;
                    }
                    
                    // TODO: when snarls are not back-to-back, check the connecting edges
                }
                
                
                if (stopIfVisited && alreadyQueued.count(prevVisit)) {
                    // We already have a way to get here.
                    
#ifdef debug
                    cerr << "Reject " << prevVisit << " which is already seen" << endl;
#endif
                    
                    continue;
                }
                
                if (stillToExtend >= max_width) {
                    // Don't consider this extension because we already have too
                    // many. But since every time we go around the outer loop
                    // here we pop something off the queue to consider extending
                    // it, we'll always have at least one slot left to fill with
                    // an extension, so we'll at least keep exploring one path.

                
#ifdef debug
                    cerr << "Reject " << prevVisit << " because queue is full" << endl;
#endif

                    
                    continue;
                }
                
#ifdef debug
                cerr << "Accept " << prevVisit << endl;
#endif
            
                // Make a new path extended left with the node
                list<Visit> extended(path);
                extended.push_front(prevVisit);
                toExtend.emplace_back(move(extended));
                stillToExtend++;
                
                // Remember we found a way to this node, so we don't try and
                // visit it other ways.
                alreadyQueued.insert(prevVisit);
            }
        } else if (path.size() >= max_depth) {
#ifdef debug
            cerr << "Path has reached max depth! Aborting!" << endl;
#endif
        } else {
            // We should have handled all the possibilities.
            assert(false);
        }
        
    }
    
    return toReturn;
}

set<pair<size_t, list<Visit>>> RepresentativeTraversalFinder::bfs_right(Visit visit, PathIndex& index, bool stopIfVisited,
                                                                        const Snarl* in_snarl) {

    // Look left from the backward version of the visit.
    auto toConvert = bfs_left(reverse(visit), index, stopIfVisited, in_snarl);
    
    // Since we can't modify set records in place, we need to do a copy
    set<pair<size_t, list<Visit>>> toReturn;
    
    for(auto lengthAndPath : toConvert) {
        // Flip every path to run the other way
        lengthAndPath.second.reverse();
        for(auto& v : lengthAndPath.second) {
            // And invert the orientation of every visit in the path in place.
            v = reverse(v);
        }
        // Stick it in the new set
        toReturn.emplace(move(lengthAndPath));
    }
    
    return toReturn;
}

size_t RepresentativeTraversalFinder::bp_length(const list<Visit>& path) {
    size_t length = 0;
    for(auto& visit : path) {
        // Sum up length of each node's sequence
        if (visit.node_id() != 0) {
            length += augmented.graph.get_node(visit.node_id())->sequence().size();
        }
        // TODO: handle nested sites
    }
    return length;
}

Support make_support(double forward, double reverse, double quality) {
    Support to_return;
    to_return.set_forward(forward);
    to_return.set_reverse(reverse);
    to_return.set_quality(quality);
    return to_return;
}

double total(const Support& support) {
    return support.forward() + support.reverse();
}

Support support_min(const Support& a, const Support& b) {
    Support to_return;
    to_return.set_forward(min(a.forward(), b.forward()));
    to_return.set_reverse(min(a.reverse(), b.reverse()));
    to_return.set_quality(min(a.quality(), b.quality()));
    return to_return;
}

Support support_max(const Support& a, const Support& b) {
    Support to_return;
    to_return.set_forward(max(a.forward(), b.forward()));
    to_return.set_reverse(max(a.reverse(), b.reverse()));
    to_return.set_quality(max(a.quality(), b.quality()));    
    return to_return;
}

Support operator+(const Support& one, const Support& other) {
    Support sum;
    sum.set_forward(one.forward() + other.forward());
    sum.set_reverse(one.reverse() + other.reverse());
    sum.set_left(one.left() + other.left());
    sum.set_right(one.right() + other.right());
    
    // log-scaled quality can just be added
    sum.set_quality(one.quality() + other.quality());
    
    return sum;
}

Support& operator+=(Support& one, const Support& other) {
    one.set_forward(one.forward() + other.forward());
    one.set_reverse(one.reverse() + other.reverse());
    one.set_left(one.left() + other.left());
    one.set_right(one.right() + other.right());
    
    // log-scaled quality can just be added
    one.set_quality(one.quality() + other.quality());
    
    return one;
}

bool operator< (const Support& a, const Support& b) {
    return total(a) < total(b);
}

bool operator> (const Support& a, const Support& b) {
    return total(a) > total(b);
}

ostream& operator<<(ostream& stream, const Support& support) {
    return stream << support.forward() << "," << support.reverse();
}

string to_vcf_genotype(const Genotype& gt) {
    // Emit parts into this stream
    stringstream stream;
    
    for (size_t i = 0; i < gt.allele_size(); i++) {
        // For each allele called as present in the genotype
        
        // Put it in the string
        stream << gt.allele(i);
        
        if (i + 1 != gt.allele_size()) {
            // Write a separator after all but the last one
            stream << (gt.is_phased() ? '|' : '/');
        }
    }
    
    return stream.str();
}


}<|MERGE_RESOLUTION|>--- conflicted
+++ resolved
@@ -1225,7 +1225,6 @@
         size_t ref_path_end = ref_path_for_site.size() - 1;
         size_t bubble_path_index = 0;
         size_t bubble_path_end = path.size() - 1;
-<<<<<<< HEAD
         
         // Function that returns the node visit on the on one end of a visit, even
         // if the visit is of a child snarl
@@ -1247,29 +1246,6 @@
             }
         };
         
-=======
-        
-        // Function that returns the node visit on the on one end of a visit, even
-        // if the visit is of a child snarl
-        auto frontier_visit = [&](const Visit& visit, bool left_side) {
-            if (visit.node_id() != 0) {
-                return visit;
-            }
-            else if (visit.backward() && !left_side) {
-                return reverse(visit.snarl().start());
-            }
-            else if (!visit.backward() && !left_side) {
-                return visit.snarl().end();
-            }
-            else if (visit.backward()) {
-                return reverse(visit.snarl().end());
-            }
-            else {
-                return visit.snarl().start();
-            }
-        };
-        
->>>>>>> fc94f9bc
         while(frontier_visit(ref_path_for_site[ref_path_index], false) != frontier_visit(path[bubble_path_index], true) &&
               !(path[bubble_path_index].node_id() == 0 &&
                 frontier_visit(ref_path_for_site[ref_path_index], false) == frontier_visit(path[bubble_path_index], false))) {
