#ifndef VECVEC
#define VECVEC
#include <iostream>
#include <sstream>
#include "sdsl/bit_vectors.hpp"
#include <vector>
#include <unordered_map>
#include "vg.hpp"
#include "xg.hpp"
#include "vg.pb.h"

/**
* This class provides a way to transform
* an alignment (or set of alignments) into
* various vector formats useful in downstream
* analysis. For example, the most basic is a
* one-hot vector displaying coverage at each node/edge
* entity in the graph.
*/
using namespace std;
using namespace sdsl;
using namespace vg;
class Vectorizer{
  public:
    Vectorizer(xg::XG* x);
    ~Vectorizer();
    void add_bv(bit_vector v);
    void add_name(string n);
    void emit(ostream& out, bool r_format, bool annotate);
    bit_vector alignment_to_onehot(Alignment a);
    vector<int> alignment_to_a_hot(Alignment a);
    vector<double> alignment_to_custom_score(Alignment a, std::function<double(Alignment)> lambda);
    template<typename T> string format(T v){
        stringstream sout;
        for (int i = 0; i < v.size(); i++){
            sout << v[i];
            if (i < v.size() - 1){
                sout << "\t";
            }   
        }
        return sout.str();
    }
    template<typename T> string wabbitize(string name, T v){
        stringstream sout;
        if (!(wabbit_map.count(name) > 0)){
            wabbit_map[name] = wabbit_map.size();
        }
        sout << wabbit_map[name] << " " << "1.0" << " " << "'" << name
            << " " << "|" << " " << "vectorspace" << " ";
        for (int i = 0; i < v.size(); i++){
            sout << i << ":" << v[i];
            if (i < v.size() - 1){
                sout << " ";
            }
        }
        return sout.str();
    }
  private:
    xg::XG* my_xg;
    //We use vectors for both names and bit vectors because we want to allow the use of duplicate
    // names. This allows things like generating simulated data with true cluster as the name.
    vector<bit_vector> my_vectors;
    vector<string> my_names;
<<<<<<< HEAD
    output_tabbed = false;
    output_names = false;
    output_wabbit = false;
=======
    unordered_map<string, int> wabbit_map;
>>>>>>> 4293dc0a

};

#endif<|MERGE_RESOLUTION|>--- conflicted
+++ resolved
@@ -61,13 +61,10 @@
     // names. This allows things like generating simulated data with true cluster as the name.
     vector<bit_vector> my_vectors;
     vector<string> my_names;
-<<<<<<< HEAD
     output_tabbed = false;
     output_names = false;
     output_wabbit = false;
-=======
     unordered_map<string, int> wabbit_map;
->>>>>>> 4293dc0a
 
 };
 
