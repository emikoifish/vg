--- conflicted
+++ resolved
@@ -129,12 +129,6 @@
         // Requires log_base to have been set.
         double score_to_unnormalized_likelihood_ln(double score);
         
-<<<<<<< HEAD
-        int32_t score_exact_match(const string& sequence) const;
-        int32_t score_exact_match(string::const_iterator seq_begin, string::const_iterator seq_end) const;
-        
-=======
->>>>>>> 9628b55a
         // members
         int8_t* nt_table = nullptr;
         int8_t* score_matrix = nullptr;
@@ -201,7 +195,8 @@
                                        int32_t max_alt_alns, int32_t band_padding = 0, bool permissive_banding = true);
         
         
-        int32_t score_exact_match(const string& sequence);
+        int32_t score_exact_match(const string& sequence) const;
+        int32_t score_exact_match(string::const_iterator seq_begin, string::const_iterator seq_end) const;
 
     };
 
@@ -229,7 +224,6 @@
                                 bool pin_left, int32_t max_alt_alns, int8_t full_length_bonus = 0);
         
         
-<<<<<<< HEAD
         void init_mapping_quality(double gc_content);
 
         uint8_t max_qual_score;
@@ -241,9 +235,6 @@
         int32_t score_exact_match(const string& sequence, const string& base_quality) const;
         int32_t score_exact_match(string::const_iterator seq_begin, string::const_iterator seq_end,
                                   string::const_iterator base_qual_begin) const;
-=======
-        int32_t score_exact_match(const string& sequence, const string& base_quality);
->>>>>>> 9628b55a
         
         uint8_t max_qual_score;
         int8_t scale_factor;
