#include "xg.hpp"
#include "stream.hpp"

#include <bitset>
#include <arpa/inet.h>

//#define VERBOSE_DEBUG
//#define debug_algorithms

namespace xg {

id_t side_id(const side_t& side) {
    return abs(side);
}

bool side_is_end(const side_t& side) {
    return side < 0;
}

side_t make_side(id_t id, bool is_end) {
    return !is_end ? id : -1 * id;
}

id_t trav_id(const trav_t& trav) {
    return abs(trav.first);
}

bool trav_is_rev(const trav_t& trav) {
    return trav.first < 0;
}

int32_t trav_rank(const trav_t& trav) {
    return trav.second;
}

trav_t make_trav(id_t id, bool is_rev, int32_t rank) {
    return make_pair(!is_rev ? id : -1 * id, rank);
}

int dna3bit(char c) {
    switch (c) {
    case 'A':
        return 0;
    case 'T':
        return 1;
    case 'C':
        return 2;
    case 'G':
        return 3;
    default:
        return 4;
    }
}

char revdna3bit(int i) {
    switch (i) {
    case 0:
        return 'A';
    case 1:
        return 'T';
    case 2:
        return 'C';
    case 3:
        return 'G';
    default:
        return 'N';
    }
}

const XG::destination_t XG::BS_SEPARATOR = 1;
const XG::destination_t XG::BS_NULL = 0;

XG::XG(istream& in)
    : start_marker('#'),
      end_marker('$'),
      seq_length(0),
      node_count(0),
      edge_count(0),
      path_count(0) {
    load(in);
}

XG::XG(Graph& graph)
    : start_marker('#'),
      end_marker('$'),
      seq_length(0),
      node_count(0),
      edge_count(0),
      path_count(0) {
    from_graph(graph);
}

XG::XG(function<void(function<void(Graph&)>)> get_chunks)
    : start_marker('#'),
      end_marker('$'),
      seq_length(0),
      node_count(0),
      edge_count(0),
      path_count(0) {
    from_callback(get_chunks);
}

XG::~XG(void) {
    // Clean up any created XGPaths
    while (!paths.empty()) {
        delete paths.back();
        paths.pop_back();
    }
}

void XG::load(istream& in) {

    if (!in.good()) {
        throw XGFormatError("Index file does not exist or index stream cannot be read");
    }

    // Version 0 is the last XG format without an explicit version specifier.
    // If we find a version specifier we will up this.
    uint32_t file_version = 0;

    // We need to look for the magic value
    char buffer;
    in.get(buffer);
    if (buffer == 'X') {
        in.get(buffer);
        if (buffer == 'G') {
            // We found the magic value!
            
            // Don't put it back, but the next 4 bytes are a version number.
            in.read((char*) &file_version, sizeof(file_version));
            // Make sure to convert from network to host byte order
            file_version = ntohl(file_version);
            
        } else {
            // Put back both characters
            in.unget();
            in.unget();
        }        
    } else {
        // Put back the one character
        in.unget();
    }
    
    if (file_version > MAX_INPUT_VERSION) {
        // This XG file is from the distant future.
        throw XGFormatError("XG index file version " + to_string(file_version) +
            " is too new to interpret (max version = " + to_string(MAX_INPUT_VERSION) + ")");
    }
    
    try {
        
        ////////////////////////////////////////////////////////////////////////
        // DO NOT CHANGE THIS CODE without creating a new XG version:
        // 1. Increment OUTPUT_VERSION to a new integer.
        // 2. Change the serialization code.
        // 3. Add a new case here with new deserialization code.
        // 4. Up MAX_INPUT_VERSION to allow your new version to be read.
        ////////////////////////////////////////////////////////////////////////
        switch (file_version) {
        
        case 3:
            {
                sdsl::read_member(seq_length, in);
                sdsl::read_member(node_count, in);
                sdsl::read_member(edge_count, in);
                sdsl::read_member(path_count, in);
                size_t entity_count = node_count + edge_count;
                //cerr << sequence_length << ", " << node_count << ", " << edge_count << endl;
                sdsl::read_member(min_id, in);
                sdsl::read_member(max_id, in);

                i_iv.load(in);
                r_iv.load(in);

                g_iv.load(in);
                g_cbv.load(in);
                g_cbv_rank.load(in, &g_cbv);
                g_cbv_select.load(in, &g_cbv);

                s_iv.load(in);
                s_cbv.load(in);
                s_cbv_rank.load(in, &s_cbv);
                s_cbv_select.load(in, &s_cbv);

                f_iv.load(in);
                f_bv.load(in);
                f_bv_rank.load(in, &f_bv);
                f_bv_select.load(in, &f_bv);
                f_from_start_cbv.load(in);
                f_to_end_cbv.load(in);

                t_iv.load(in);
                t_bv.load(in);
                t_bv_rank.load(in, &t_bv);
                t_bv_select.load(in, &t_bv);
                t_to_end_cbv.load(in);
                t_from_start_cbv.load(in);

                tn_csa.load(in);
                tn_cbv.load(in);
                tn_cbv_rank.load(in, &tn_cbv);
                tn_cbv_select.load(in, &tn_cbv);
                tin_civ.load(in);
                tio_civ.load(in);
                side_thread_wt.load(in);
                
                pn_iv.load(in);
                pn_csa.load(in);
                pn_bv.load(in);
                pn_bv_rank.load(in, &pn_bv);
                pn_bv_select.load(in, &pn_bv);
                pi_iv.load(in);
                sdsl::read_member(path_count, in);
                for (size_t i = 0; i < path_count; ++i) {
                    auto path = new XGPath;
                    path->load(in);
                    paths.push_back(path);
                }
                ep_iv.load(in);
                ep_bv.load(in);
                ep_bv_rank.load(in, &ep_bv);
                ep_bv_select.load(in, &ep_bv);
                
                h_iv.load(in);
                ts_iv.load(in);

                // Load all the B_s arrays for sides.
                // Baking required before serialization.
                deserialize(bs_single_array, in);
            }
            break;
        default:
            throw XGFormatError("Unimplemented XG format version: " + to_string(file_version));
        }
    } catch (const XGFormatError& e) {
        // Pass XGFormatErrors through
        throw e;
    } catch (const bad_alloc& e) {
        // We get std::bad_alloc generally if we try to read arbitrary data as an xg index.
        throw XGFormatError("XG input data not in XG version " + to_string(file_version) + " format (" + e.what() + ")");
    } catch (const exception& e) {
        // Other things will get re-thrown with a hint.
        cerr << "error [xg]: Unexpected error parsing XG data. Is it in version " << file_version << " XG format?" << endl;
        throw e;
    }

}

void XGPath::load(istream& in) {
    members.load(in);
    members_rank.load(in, &members);
    members_select.load(in, &members);
    ids.load(in);
    directions.load(in);
    ranks.load(in);
    positions.load(in);
    offsets.load(in);
    offsets_rank.load(in, &offsets);
    offsets_select.load(in, &offsets);
}

size_t XGPath::serialize(std::ostream& out,
                         sdsl::structure_tree_node* v,
                         std::string name) const {
    sdsl::structure_tree_node* child = sdsl::structure_tree::add_child(v, name, sdsl::util::class_name(*this));
    size_t written = 0;
    written += members.serialize(out, child, "path_membership_" + name);
    written += members_rank.serialize(out, child, "path_membership_rank_" + name);
    written += members_select.serialize(out, child, "path_membership_select_" + name);
    written += ids.serialize(out, child, "path_node_ids_" + name);
    written += directions.serialize(out, child, "path_node_directions_" + name);
    written += ranks.serialize(out, child, "path_mapping_ranks_" + name);
    written += positions.serialize(out, child, "path_node_offsets_" + name);
    written += offsets.serialize(out, child, "path_node_starts_" + name);
    written += offsets_rank.serialize(out, child, "path_node_starts_rank_" + name);
    written += offsets_select.serialize(out, child, "path_node_starts_select_" + name);
    
    sdsl::structure_tree::add_size(child, written);
    
    return written;
}

XGPath::XGPath(const string& path_name,
               const vector<trav_t>& path,
               size_t entity_count,
               XG& graph,
               size_t* unique_member_count_out) {

    // path members (of nodes and edges ordered as per f_bv)
    bit_vector members_bv;
    util::assign(members_bv, bit_vector(entity_count));
    // node ids, the literal path
    int_vector<> ids_iv;
    util::assign(ids_iv, int_vector<>(path.size()));
    // directions of traversal (typically forward, but we allow backwards
    bit_vector directions_bv;
    util::assign(directions_bv, bit_vector(path.size()));
    // node positions in path
    util::assign(positions, int_vector<>(path.size()));
    // mapping ranks in path
    util::assign(ranks, int_vector<>(path.size()));

    size_t path_off = 0;
    size_t members_off = 0;
    size_t positions_off = 0;
    size_t path_length = 0;

    // determine total length
    for (size_t i = 0; i < path.size(); ++i) {
        auto node_id = trav_id(path[i]);
        path_length += graph.node_length(node_id);
        ids_iv[i] = node_id;
        // we will explode if the node isn't in the graph
    }

    // make the bitvector for path offsets
    util::assign(offsets, bit_vector(path_length));
    set<int64_t> uniq_nodes;
    set<pair<pair<int64_t, bool>, pair<int64_t, bool>>> uniq_edges;
    //cerr << "path " << path_name << " has " << path.size() << endl;
    for (size_t i = 0; i < path.size(); ++i) {
        //cerr << i << endl;
        auto& trav = path[i];
        auto node_id = trav_id(trav);
        bool is_reverse = trav_is_rev(trav);
        //cerr << node_id << endl;
        // record node
        members_bv[graph.node_rank_as_entity(node_id)-1] = 1;
        // record direction of passage through node
        directions_bv[i] = is_reverse;
        // and the external rank of the mapping
        ranks[i] = trav_rank(trav);
        // we've seen another entity
        uniq_nodes.insert(node_id);
        // and record node offset in path
        positions[positions_off++] = path_off;
        // record position of node
        offsets[path_off] = 1;
        // and update the offset counter
        path_off += graph.node_length(node_id);

        // find the next edge in the path, and record it
        if (i+1 < path.size()) { // but only if there is a next node
            auto next_node_id = trav_id(path[i+1]);
            bool next_is_reverse = trav_is_rev(path[i+1]);
            //cerr << "checking if we have the edge" << endl;
            int64_t id1, id2;
            bool rev1, rev2;
            if (is_reverse && next_is_reverse) {
                id1 = next_node_id; id2 = node_id;
                rev1 = false; rev2 = false;
            } else {
                id1 = node_id; id2 = next_node_id;
                rev1 = is_reverse; rev2 = next_is_reverse;
            }
            if (graph.has_edge(id1, rev1, id2, rev2)) {
                members_bv[graph.edge_rank_as_entity(id1, rev1, id2, rev2)-1] = 1;
                uniq_edges.insert(
                    make_pair(
                        make_pair(id1, rev1),
                        make_pair(id2, rev2)));
            } else if (graph.has_edge(id2, !rev2, id1, !rev1)) {
                members_bv[graph.edge_rank_as_entity(id2, !rev2, id1, !rev1)-1] = 1;
                uniq_edges.insert(
                    make_pair(
                        make_pair(id2, !rev2),
                        make_pair(id1, !rev1)
                        ));
            } else {
                cerr << "[xg] warning: graph does not have edge from "
                     << node_id << (trav_is_rev(path[i])?"+":"-")
                     << " to "
                     << next_node_id << (trav_is_rev(path[i+1])?"-":"+")
                     << " for path " << path_name
                     << endl;
            }
        }
    }
    //cerr << uniq_nodes.size() << " vs " << path.size() << endl;
    if(unique_member_count_out) {
        // set member count as the unique entities that are in the path
        // We don't need it but our caller might
        *unique_member_count_out = uniq_nodes.size() + uniq_edges.size();
    }
    // compress path membership vectors
    util::assign(members, rrr_vector<>(members_bv));
    util::assign(members_rank, rrr_vector<>::rank_1_type(&members));
    util::assign(members_select, rrr_vector<>::select_1_type(&members));
    // and traversal information
    util::assign(directions, sd_vector<>(directions_bv));
    // handle entity lookup structure (wavelet tree)
    util::bit_compress(ids_iv);
    construct_im(ids, ids_iv);
    // bit compress the positional offset info
    util::bit_compress(positions);
    // bit compress mapping ranks
    util::bit_compress(ranks);

    // and set up rank/select dictionary on them
    util::assign(offsets_rank, rank_support_v<1>(&offsets));
    util::assign(offsets_select, bit_vector::select_1_type(&offsets));
}

Mapping XGPath::mapping(size_t offset) const {
    // TODO actually store the "real" mapping
    Mapping m;
    // store the starting position and series of edits
    m.mutable_position()->set_node_id(ids[offset]);
    m.mutable_position()->set_is_reverse(directions[offset]);
    m.set_rank(ranks[offset]);
    return m;
}

size_t XG::serialize(ostream& out, sdsl::structure_tree_node* s, std::string name) {

    sdsl::structure_tree_node* child = sdsl::structure_tree::add_child(s, name, sdsl::util::class_name(*this));
    size_t written = 0;
    
    // Do the magic number
    out << "XG";
    written += 2;
    
    // And the version number
    int32_t version_buffer = htonl(OUTPUT_VERSION);
    out.write((char*) &version_buffer, sizeof(version_buffer));
    written += sizeof(version_buffer) / sizeof(char);
    
    ////////////////////////////////////////////////////////////////////////
    // DO NOT CHANGE THIS CODE without creating a new XG version:
    // 1. Increment OUTPUT_VERSION to a new integer.
    // 2. Add your new serialization code.
    // 3. Add a new case for your new version to XG::load()
    // 4. Up MAX_INPUT_VERSION to allow your new version to be read.
    ////////////////////////////////////////////////////////////////////////

    written += sdsl::write_member(s_iv.size(), out, child, "sequence_length");
    written += sdsl::write_member(i_iv.size(), out, child, "node_count");
    written += sdsl::write_member(f_iv.size()-i_iv.size(), out, child, "edge_count");
    written += sdsl::write_member(path_count, out, child, "path_count");
    written += sdsl::write_member(min_id, out, child, "min_id");
    written += sdsl::write_member(max_id, out, child, "max_id");

    written += i_iv.serialize(out, child, "id_rank_vector");
    written += r_iv.serialize(out, child, "rank_id_vector");

    written += g_iv.serialize(out, child, "graph_vector");
    written += g_cbv.serialize(out, child, "graph_bit_vector");
    written += g_cbv_rank.serialize(out, child, "graph_bit_vector_rank");
    written += g_cbv_select.serialize(out, child, "graph_bit_vector_select");
    
    written += s_iv.serialize(out, child, "seq_vector");
    written += s_cbv.serialize(out, child, "seq_node_starts");
    written += s_cbv_rank.serialize(out, child, "seq_node_starts_rank");
    written += s_cbv_select.serialize(out, child, "seq_node_starts_select");

    written += f_iv.serialize(out, child, "from_vector");
    written += f_bv.serialize(out, child, "from_node");
    written += f_bv_rank.serialize(out, child, "from_node_rank");
    written += f_bv_select.serialize(out, child, "from_node_select");
    written += f_from_start_cbv.serialize(out, child, "from_is_from_start");
    written += f_to_end_cbv.serialize(out, child, "from_is_to_end");
    
    written += t_iv.serialize(out, child, "to_vector");
    written += t_bv.serialize(out, child, "to_node");
    written += t_bv_rank.serialize(out, child, "to_node_rank");
    written += t_bv_select.serialize(out, child, "to_node_select");
    written += t_to_end_cbv.serialize(out, child, "to_is_to_end");
    written += t_from_start_cbv.serialize(out, child, "to_is_from_start");

    // save the thread name index
    written += tn_csa.serialize(out, child, "thread_name_csa");
    written += tn_cbv.serialize(out, child, "thread_name_cbv");
    written += tn_cbv_rank.serialize(out, child, "thread_name_cbv_rank");
    written += tn_cbv_select.serialize(out, child, "thread_name_cbv_select");
    written += tin_civ.serialize(out, child, "thread_start_node_civ");
    written += tio_civ.serialize(out, child, "thread_start_offset_civ");
    written += side_thread_wt.serialize(out, child, "side_thread_wt");

    // Treat the paths as their own node
    size_t paths_written = 0;
    auto paths_child = sdsl::structure_tree::add_child(child, "paths", sdsl::util::class_name(*this));

    paths_written += pn_iv.serialize(out, paths_child, "path_names");
    paths_written += pn_csa.serialize(out, paths_child, "path_names_csa");
    paths_written += pn_bv.serialize(out, paths_child, "path_names_starts");
    paths_written += pn_bv_rank.serialize(out, paths_child, "path_names_starts_rank");
    paths_written += pn_bv_select.serialize(out, paths_child, "path_names_starts_select");
    paths_written += pi_iv.serialize(out, paths_child, "path_ids");
    paths_written += sdsl::write_member(paths.size(), out, paths_child, "path_count");    
    for (size_t i = 0; i < paths.size(); i++) {
        XGPath* path = paths[i];
        paths_written += path->serialize(out, paths_child, "path:" + path_name(i + 1));
    }
    
    paths_written += ep_iv.serialize(out, paths_child, "entity_path_mapping");
    paths_written += ep_bv.serialize(out, paths_child, "entity_path_mapping_starts");
    paths_written += ep_bv_rank.serialize(out, paths_child, "entity_path_mapping_starts_rank");
    paths_written += ep_bv_select.serialize(out, paths_child, "entity_path_mapping_starts_select");
    
    sdsl::structure_tree::add_size(paths_child, paths_written);
    written += paths_written;

    // Treat the threads as their own node.
    // This will mess up any sort of average size stats, but it will also be useful.
    auto threads_child = sdsl::structure_tree::add_child(child, "threads", sdsl::util::class_name(*this));
    
    size_t threads_written = 0;
    threads_written += h_iv.serialize(out, threads_child, "thread_usage_count");
    threads_written += ts_iv.serialize(out, threads_child, "thread_start_count");
    // Stick all the B_s arrays in together. Must be baked.
    threads_written += xg::serialize(bs_single_array, out, threads_child, "bs_single_array");
    
    sdsl::structure_tree::add_size(threads_child, threads_written);
    written += threads_written;

    sdsl::structure_tree::add_size(child, written);
    return written;
    
}

void XG::from_stream(istream& in, bool validate_graph, bool print_graph,
    bool store_threads, bool is_sorted_dag) {

    from_callback([&](function<void(Graph&)> handle_chunk) {
        // TODO: should I be bandying about function references instead of
        // function objects here?
        stream::for_each(in, handle_chunk);
    }, validate_graph, print_graph, store_threads, is_sorted_dag);
}

void XG::from_graph(Graph& graph, bool validate_graph, bool print_graph,
    bool store_threads, bool is_sorted_dag) {

    from_callback([&](function<void(Graph&)> handle_chunk) {
        // There's only one chunk in this case.
        handle_chunk(graph);
    }, validate_graph, print_graph, store_threads, is_sorted_dag);

}

void XG::from_callback(function<void(function<void(Graph&)>)> get_chunks, 
    bool validate_graph, bool print_graph, bool store_threads, bool is_sorted_dag) {

    // temporaries for construction
    map<id_t, string> node_label;
    // need to store node sides
    map<side_t, set<side_t> > from_to;
    map<side_t, set<side_t> > to_from;
    map<string, vector<trav_t> > path_nodes;

    // This takes in graph chunks and adds them into our temporary storage.
    function<void(Graph&)> lambda = [this,
                                     &node_label,
                                     &from_to,
                                     &to_from,
                                     &path_nodes](Graph& graph) {

        for (int64_t i = 0; i < graph.node_size(); ++i) {
            const Node& n = graph.node(i);
            if (node_label.find(n.id()) == node_label.end()) {
                ++node_count;
                seq_length += n.sequence().size();
                node_label[n.id()] = n.sequence();
            }
        }
        for (int64_t i = 0; i < graph.edge_size(); ++i) {
            // Canonicalize every edge, so only canonical edges are in the index.
            Edge e = canonicalize(graph.edge(i));
            if (from_to.find(make_side(e.from(), e.from_start())) == from_to.end()
                || from_to[make_side(e.from(), e.from_start())].count(make_side(e.to(), e.to_end())) == 0) {
                ++edge_count;
                from_to[make_side(e.from(), e.from_start())].insert(make_side(e.to(), e.to_end()));
                to_from[make_side(e.to(), e.to_end())].insert(make_side(e.from(), e.from_start()));
            }
        }

        // Print out all the paths in the graph we are loading
        for (int64_t i = 0; i < graph.path_size(); ++i) {
            const Path& p = graph.path(i);
            const string& name = p.name();
#ifdef VERBOSE_DEBUG
            cerr << "Path " << name << ": ";
#endif
            vector<trav_t>& path = path_nodes[name];
            for (int64_t j = 0; j < p.mapping_size(); ++j) {
                const Mapping& m = p.mapping(j);
                path.push_back(make_trav(m.position().node_id(), m.position().is_reverse(), m.rank()));
#ifdef VERBOSE_DEBUG
                cerr << m.position().node_id() * 2 + m.position().is_reverse() << "; ";
#endif
            }
#ifdef VERBOSE_DEBUG
            cerr << endl;
#endif

        }
    };

    // Get all the chunks via the callback, and have them called back to us.
    // The other end handles figuring out how much to loop.
    get_chunks(lambda);
    
    path_count = path_nodes.size();
    
    // sort the paths using mapping rank
    // and remove duplicates
    for (auto& p : path_nodes) {
        vector<trav_t>& path = path_nodes[p.first];
        if (!std::is_sorted(path.begin(), path.end(),
                            [](const trav_t& m1, const trav_t& m2) { return trav_rank(m1) < trav_rank(m2); })) {
            cerr << "[xg] warning: path " << p.first << " is not in sorted order by rank" << endl;
            std::sort(path.begin(), path.end(),
                      [](const trav_t& m1, const trav_t& m2) { return trav_rank(m1) < trav_rank(m2); });
        }
        auto last_unique = std::unique(path.begin(), path.end(),
                                       [](const trav_t& m1, const trav_t& m2) {
                                           return trav_rank(m1) == trav_rank(m2);
                                       });
        
        if (last_unique != path.end()) {
            cerr << "[xg] error: path " << p.first << " contains duplicate node ranks" << endl;
            exit(1);
        }
    }

    build(node_label, from_to, to_from, path_nodes, validate_graph, print_graph,
        store_threads, is_sorted_dag);
    
}

void XG::build(map<id_t, string>& node_label,
               map<side_t, set<side_t> >& from_to,
               map<side_t, set<side_t> >& to_from,
               map<string, vector<trav_t> >& path_nodes,
               bool validate_graph,
               bool print_graph,
               bool store_threads,
               bool is_sorted_dag) {

    size_t entity_count = node_count + edge_count;
#ifdef VERBOSE_DEBUG
    cerr << "graph has " << seq_length << "bp in sequence, "
         << node_count << " nodes, "
         << edge_count << " edges, and "
         << path_count << " paths "
         << "for a total of " << entity_count << " entities" << endl;
#endif

    // for mapping of ids to ranks using a vector rather than wavelet tree
    min_id = node_label.begin()->first;
    max_id = node_label.rbegin()->first;
    
    // set up our compressed representation
    util::assign(s_iv, int_vector<>(seq_length, 0, 3));
    util::assign(s_bv, bit_vector(seq_length));
    util::assign(i_iv, int_vector<>(node_count));
    util::assign(r_iv, int_vector<>(max_id-min_id+1)); // note possibly discontiguous
    util::assign(f_iv, int_vector<>(entity_count));
    util::assign(f_bv, bit_vector(entity_count));
    util::assign(f_from_start_bv, bit_vector(entity_count));
    util::assign(f_to_end_bv, bit_vector(entity_count));
    util::assign(t_iv, int_vector<>(entity_count));
    util::assign(t_bv, bit_vector(entity_count));
    util::assign(t_to_end_bv, bit_vector(entity_count));
    util::assign(t_from_start_bv, bit_vector(entity_count));
    
    // for each node in the sequence
    // concatenate the labels into the s_iv
#ifdef VERBOSE_DEBUG
    cerr << "storing node labels" << endl;
#endif
    size_t i = 0; // insertion point
    size_t r = 1;
    for (auto& p : node_label) {
        int64_t id = p.first;
        const string& l = p.second;
        s_bv[i] = 1; // record node start
        i_iv[r-1] = id;
        // store ids to rank mapping
        r_iv[id-min_id] = r;
        ++r;
        for (auto c : l) {
            s_iv[i++] = dna3bit(c); // store sequence
        }
    }
    // keep only if we need to validate the graph
    if (!validate_graph) node_label.clear();

    // we have to process all the nodes before we do the edges
    // because we need to ensure full coverage of node space

    util::bit_compress(i_iv);
    util::bit_compress(r_iv);

#ifdef VERBOSE_DEBUG    
    cerr << "storing forward edges and adjacency table" << endl;
#endif
    size_t f_itr = 0;
    size_t j_itr = 0; // edge adjacency pointer
    for (size_t k = 0; k < node_count; ++k) {
        int64_t f_id = i_iv[k];
        size_t f_rank = k+1;
        f_iv[f_itr] = f_rank;
        f_bv[f_itr] = 1;
        ++f_itr;
        for (auto end : { false, true }) {
            if (from_to.find(make_side(f_id, end)) != from_to.end()) {
                auto t_side_itr = from_to.find(make_side(f_id, end));
                if (t_side_itr != from_to.end()) {
                    for (auto& t_side : t_side_itr->second) {
                        size_t t_rank = id_to_rank(side_id(t_side));
                        // store link
                        f_iv[f_itr] = t_rank;
                        f_bv[f_itr] = 0;
                        // store side for start of edge
                        f_from_start_bv[f_itr] = end;
                        f_to_end_bv[f_itr] = side_is_end(t_side);
                        ++f_itr;
                    }
                }
            }
        }
    }

    // compress the forward direction side information
    util::assign(f_from_start_cbv, sd_vector<>(f_from_start_bv));
    util::assign(f_to_end_cbv, sd_vector<>(f_to_end_bv));
    
    //assert(e_iv.size() == edge_count*3);
#ifdef VERBOSE_DEBUG
    cerr << "storing reverse edges" << endl;
#endif

    size_t t_itr = 0;
    for (size_t k = 0; k < node_count; ++k) {
        //cerr << k << endl;
        int64_t t_id = i_iv[k];
        size_t t_rank = k+1;
        t_iv[t_itr] = t_rank;
        t_bv[t_itr] = 1;
        ++t_itr;
        for (auto end : { false, true }) {
            if (to_from.find(make_side(t_id, end)) != to_from.end()) {
                auto f_side_itr = to_from.find(make_side(t_id, end));
                if (f_side_itr != to_from.end()) {
                    for (auto& f_side : f_side_itr->second) {
                        size_t f_rank = id_to_rank(side_id(f_side));
                        // store link
                        t_iv[t_itr] = f_rank;
                        t_bv[t_itr] = 0;
                        // store side for end of edge
                        t_to_end_bv[t_itr] = end;
                        t_from_start_bv[t_itr] = side_is_end(f_side);
                        ++t_itr;
                    }
                }
            }
        }
    }

    // compress the reverse direction side information
    util::assign(t_to_end_cbv, sd_vector<>(t_to_end_bv));
    util::assign(t_from_start_cbv, sd_vector<>(t_from_start_bv));

    // to label the paths we'll need to compress and index our vectors
    util::bit_compress(s_iv);
    util::bit_compress(f_iv);
    util::bit_compress(t_iv);

    util::assign(s_bv_rank, rank_support_v<1>(&s_bv));
    util::assign(s_bv_select, bit_vector::select_1_type(&s_bv));
    util::assign(f_bv_rank, rank_support_v<1>(&f_bv));
    util::assign(f_bv_select, bit_vector::select_1_type(&f_bv));
    util::assign(t_bv_rank, rank_support_v<1>(&t_bv));
    util::assign(t_bv_select, bit_vector::select_1_type(&t_bv));
    
    // compressed vectors of the above
    util::assign(s_cbv, rrr_vector<>(s_bv));
    util::assign(s_cbv_rank, rrr_vector<>::rank_1_type(&s_cbv));
    util::assign(s_cbv_select, rrr_vector<>::select_1_type(&s_cbv));

    // now that we've set up our sequence indexes, we can build the locally traversable graph storage
    // calculate g_iv size
    size_t g_iv_size =
        node_count * 5 // record headers
        + edge_count * 4; // edges (stored twice) plus edge types
    util::assign(g_iv, int_vector<>(g_iv_size));
    util::assign(g_bv, bit_vector(g_iv_size));
    int64_t g = 0; // pointer into g_iv and g_bv
    // for each node
    for (int64_t i = 0; i < i_iv.size(); ++i) {
        Node n = node(i_iv[i]);
        auto to_edges = edges_to(n.id());
        auto from_edges = edges_from(n.id());
        // now build up the record
        g_bv[g] = 1; // mark record start for later query
        g_iv[g++] = n.id(); // save id
        g_iv[g++] = node_start(n.id());
        g_iv[g++] = n.sequence().size(); // sequence length
        g_iv[g++] = to_edges.size(); // edges_to
        g_iv[g++] = from_edges.size(); // edges_from
        // write the edges in id-based format
        // we will next convert these into relative format
        for (auto& e : to_edges) {
            g_iv[g++] = e.from();
            g_iv[g++] = edge_type(e);
        }
        for (auto& e : from_edges) {
            g_iv[g++] = e.to();
            g_iv[g++] = edge_type(e);
        }
    }

    // set up rank and select supports on g_bv so we can locate nodes in g_iv
    util::assign(g_cbv, rrr_vector<>(g_bv));
    util::assign(g_cbv_rank, rrr_vector<>::rank_1_type(&g_cbv));
    util::assign(g_cbv_select, rrr_vector<>::select_1_type(&g_cbv));

    // convert the edges in g_iv to relativistic form
    for (int64_t i = 0; i < i_iv.size(); ++i) {
        int64_t id = i_iv[i];
        // find the start of the node's record in g_iv
        int64_t g = g_cbv_select(id_to_rank(id));
        // get to the edges to
<<<<<<< HEAD
        int edges_to_count = g_iv[g+G_NODE_TO_COUNT_OFFSET];
        int edges_from_count = g_iv[g+G_NODE_FROM_COUNT_OFFSET];
        int sequence_size = g_iv[g+G_NODE_LENGTH_OFFSET];
        int64_t t = g + G_NODE_HEADER_LENGTH + sequence_size;
        int64_t f = g + G_NODE_HEADER_LENGTH + sequence_size + G_EDGE_LENGTH * edges_to_count;
=======
        int edges_to_count = g_iv[g+3];
        int edges_from_count = g_iv[g+4];
        int64_t t = g + 5;
        int64_t f = g + 5 + 2 * edges_to_count;
>>>>>>> 6bf24fca
        for (int64_t j = t; j < f; ) {
            g_iv[j] = g_cbv_select(id_to_rank(g_iv[j])) - g;
            j += 2;
        }
        for (int64_t j = f; j < f + G_EDGE_LENGTH * edges_from_count; ) {
            g_iv[j] = g_cbv_select(id_to_rank(g_iv[j])) - g;
            j += 2;
        }
    }

    util::bit_compress(g_iv);

// Prepare empty vectors for path indexing
#ifdef VERBOSE_DEBUG
    cerr << "creating empty succinct thread store" << endl;
#endif
    util::assign(h_iv, int_vector<>(entity_count * 2, 0));
    util::assign(ts_iv, int_vector<>((node_count + 1) * 2, 0));
    
#if GPBWT_MODE == MODE_SDSL
    // We have one B_s array for every side, but the first 2 numbers for sides
    // are unused. But max node rank is inclusive, so it evens out...
    bs_arrays.resize(max_node_rank() * 2);
#endif

#ifdef VERBOSE_DEBUG
    cerr << "storing paths" << endl;
#endif
    // paths
    //path_nodes[name].push_back(m.position().node_id());
    string path_names;
    size_t path_entities = 0; // count of nodes and edges
    for (auto& pathpair : path_nodes) {
        // add path name
        const string& path_name = pathpair.first;
        //cerr << path_name << endl;
        path_names += start_marker + path_name + end_marker;
        // The path constructor helpfully counts unique path members for us
        size_t unique_member_count;
        XGPath* path = new XGPath(path_name, pathpair.second, entity_count, *this, &unique_member_count);
        paths.push_back(path);
        path_entities += unique_member_count;
    }

    // handle path names
    util::assign(pn_iv, int_vector<>(path_names.size()));
    util::assign(pn_bv, bit_vector(path_names.size()));
    // now record path name starts
    for (size_t i = 0; i < path_names.size(); ++i) {
        pn_iv[i] = path_names[i];
        if (path_names[i] == start_marker) {
            pn_bv[i] = 1; // register name start
        }
    }
    util::assign(pn_bv_rank, rank_support_v<1>(&pn_bv));
    util::assign(pn_bv_select, bit_vector::select_1_type(&pn_bv));
    
    //util::bit_compress(pn_iv);
    string path_name_file = "@pathnames.iv";
    store_to_file((const char*)path_names.c_str(), path_name_file);
    construct(pn_csa, path_name_file, 1);

    // entity -> paths
    util::assign(ep_iv, int_vector<>(path_entities+entity_count));
    util::assign(ep_bv, bit_vector(path_entities+entity_count));
    size_t ep_off = 0;
    for (size_t i = 0; i < entity_count; ++i) {
        ep_bv[ep_off] = 1;
        ep_iv[ep_off] = 0; // null so we can detect entities with no path membership
        ++ep_off;
        for (size_t j = 0; j < paths.size(); ++j) {
            if (paths[j]->members[i] == 1) {
                ep_iv[ep_off++] = j+1;
            }
        }
    }

    util::bit_compress(ep_iv);
    //cerr << ep_off << " " << path_entities << " " << entity_count << endl;
    assert(ep_off <= path_entities+entity_count);
    util::assign(ep_bv_rank, rank_support_v<1>(&ep_bv));
    util::assign(ep_bv_select, bit_vector::select_1_type(&ep_bv));

    if(store_threads) {

#ifdef VERBOSE_DEBUG
        cerr << "storing threads" << endl;
#endif
    
        // If we're a sorted DAG we'll batch up the paths and use a batch
        // insert.
        vector<thread_t> batch;
        vector<string> batch_names;
    
        // Just store all the paths that are all perfect mappings as threads.
        // We end up converting *back* into thread_t objects.
        for (auto& pathpair : path_nodes) {
            thread_t reconstructed;
            
            // Grab the trav_ts, which are now sorted by rank
            for (auto& m : pathpair.second) {
                // Convert the mapping to a ThreadMapping
                // trav_ts are already rank sorted and deduplicated.
                ThreadMapping mapping = {trav_id(m), trav_is_rev(m)};
                reconstructed.push_back(mapping);
            }
            
#if GPBWT_MODE == MODE_SDSL
            if(is_sorted_dag) {
                // Save for a batch insert
                batch.push_back(reconstructed);
                batch_names.push_back(pathpair.first);
            }
            // TODO: else case!
#elif GPBWT_MODE == MODE_DYNAMIC
            // Insert the thread right now
            insert_thread(reconstructed, pathpair.first);
#endif
            
        }
        
#if GPBWT_MODE == MODE_SDSL
        if(is_sorted_dag) {
            // Do the batch insert
            insert_threads_into_dag(batch, batch_names);
        }
        // TODO: else case!
#endif
    }
    

#ifdef DEBUG_CONSTRUCTION
    cerr << "|g_iv| = " << size_in_mega_bytes(g_iv) << endl;
    cerr << "|g_cbv| = " << size_in_mega_bytes(g_cbv) << endl;
    cerr << "|s_iv| = " << size_in_mega_bytes(s_iv) << endl;
    cerr << "|f_iv| = " << size_in_mega_bytes(f_iv) << endl;
    cerr << "|t_iv| = " << size_in_mega_bytes(t_iv) << endl;

    cerr << "|f_from_start_cbv| = " << size_in_mega_bytes(f_from_start_cbv) << endl;
    cerr << "|t_to_end_cbv| = " << size_in_mega_bytes(t_to_end_cbv) << endl;

    cerr << "|f_bv| = " << size_in_mega_bytes(f_bv) << endl;
    cerr << "|t_bv| = " << size_in_mega_bytes(t_bv) << endl;

    cerr << "|i_iv| = " << size_in_mega_bytes(i_iv) << endl;
    //cerr << "|i_wt| = " << size_in_mega_bytes(i_wt) << endl;

    cerr << "|s_cbv| = " << size_in_mega_bytes(s_cbv) << endl;
    
    cerr << "|h_iv| = " << size_in_mega_bytes(h_iv) << endl;
    cerr << "|ts_iv| = " << size_in_mega_bytes(ts_iv) << endl;

    long double paths_mb_size = 0;
    cerr << "|pn_iv| = " << size_in_mega_bytes(pn_iv) << endl;
    paths_mb_size += size_in_mega_bytes(pn_iv);
    cerr << "|pn_csa| = " << size_in_mega_bytes(pn_csa) << endl;
    paths_mb_size += size_in_mega_bytes(pn_csa);
    cerr << "|pn_bv| = " << size_in_mega_bytes(pn_bv) << endl;
    paths_mb_size += size_in_mega_bytes(pn_bv);
    paths_mb_size += size_in_mega_bytes(pn_bv_rank);
    paths_mb_size += size_in_mega_bytes(pn_bv_select);
    paths_mb_size += size_in_mega_bytes(pi_iv);
    cerr << "|ep_iv| = " << size_in_mega_bytes(ep_iv) << endl;
    paths_mb_size += size_in_mega_bytes(ep_iv);
    cerr << "|ep_bv| = " << size_in_mega_bytes(ep_bv) << endl;
    paths_mb_size += size_in_mega_bytes(ep_bv);
    paths_mb_size += size_in_mega_bytes(ep_bv_rank);
    paths_mb_size += size_in_mega_bytes(ep_bv_select);
    cerr << "total paths size " << paths_mb_size << endl;
    // TODO you are missing the rest of the paths size in xg::paths
    // but this fragment should be factored into a function anyway
    
    cerr << "total size [MB] = " << (
        size_in_mega_bytes(s_iv)
        + size_in_mega_bytes(f_iv)
        + size_in_mega_bytes(t_iv)
        //+ size_in_mega_bytes(s_bv)
        + size_in_mega_bytes(f_bv)
        + size_in_mega_bytes(t_bv)
        + size_in_mega_bytes(i_iv)
        //+ size_in_mega_bytes(i_wt)
        + size_in_mega_bytes(s_cbv)
        + size_in_mega_bytes(h_iv)
        + size_in_mega_bytes(ts_iv)
        // TODO: add in size of the bs_arrays in a loop
        + paths_mb_size
        ) << endl;

#endif

    if (print_graph) {
        cerr << "printing graph" << endl;
        // we have to print the relativistic graph manually because the default sdsl printer assumes unsigned integers are stored in it
        for (size_t i = 0; i < g_iv.size(); ++i) {
            cerr << " " << (int64_t)g_iv[i];
        } cerr << endl;
        for (int64_t i = 0; i < i_iv.size(); ++i) {
            int64_t id = i_iv[i];
            // find the start of the node's record in g_iv
            int64_t g = g_cbv_select(id_to_rank(id));
            // get to the edges to
<<<<<<< HEAD
            int edges_to_count = g_iv[g+G_NODE_TO_COUNT_OFFSET];
            int edges_from_count = g_iv[g+G_NODE_FROM_COUNT_OFFSET];
            int sequence_size = g_iv[g+G_NODE_LENGTH_OFFSET];
            cerr << id << " ";
            for (int64_t j = g+G_NODE_HEADER_LENGTH; j < g+G_NODE_HEADER_LENGTH+sequence_size; ++j) {
                cerr << revdna3bit(g_iv[j]);
            } cerr << " : ";
            int64_t t = g + G_NODE_HEADER_LENGTH + sequence_size;
            int64_t f = g + G_NODE_HEADER_LENGTH + sequence_size + G_EDGE_LENGTH * edges_to_count;
=======
            int edges_to_count = g_iv[g+3];
            int edges_from_count = g_iv[g+4];
            int sequence_size = g_iv[g+2];
            size_t seq_start = g_iv[g+1];
            cerr << id << " ";
            for (int64_t j = seq_start; j < seq_start+sequence_size; ++j) {
                cerr << revdna3bit(s_iv[j]);
            } cerr << " : ";
            int64_t t = g + 5;
            int64_t f = g + 5 + 2 * edges_to_count;
>>>>>>> 6bf24fca
            cerr << " from ";
            for (int64_t j = t; j < f; ) {
                cerr << i_iv[g_cbv_rank(g+g_iv[j])] << " ";
                j += 2;
            }
            cerr << "to ";
            for (int64_t j = f; j < f + G_EDGE_LENGTH * edges_from_count; ) {
                cerr << i_iv[g_cbv_rank(g+g_iv[j])] << " ";
                j += 2;
            }
            cerr << endl;
        }
        cerr << s_iv << endl;
        for (size_t i = 0; i < s_iv.size(); ++i) {
            cerr << revdna3bit(s_iv[i]);
        } cerr << endl;
        cerr << s_bv << endl;
        cerr << i_iv << endl;
        cerr << f_iv << endl;
        cerr << f_bv << endl;
        cerr << t_iv << endl;
        cerr << t_bv << endl;
        cerr << "paths" << endl;
        for (size_t i = 0; i < paths.size(); i++) {
            // Go through paths by number, so we can determine rank
            XGPath* path = paths[i];
            
            cerr << path_name(i + 1) << endl;
            cerr << path->members << endl;
            cerr << path->ids << endl;
            cerr << path->ranks << endl;
            cerr << path->directions << endl;
            cerr << path->positions << endl;
            cerr << path->offsets << endl;
        }
        cerr << ep_bv << endl;
        cerr << ep_iv << endl;
    }

    if (validate_graph) {
        cerr << "validating graph sequence" << endl;
        int max_id = s_cbv_rank(s_cbv.size());
        for (auto& p : node_label) {
            int64_t id = p.first;
            const string& l = p.second;
            //size_t rank = node_rank[id];
            size_t rank = id_to_rank(id);
            //cerr << rank << endl;
            // find the node in the array
            //cerr << "id = " << id << " rank = " << s_cbv_select(rank) << endl;
            // this should be true given how we constructed things
            if (rank != s_cbv_rank(s_cbv_select(rank)+1)) {
                cerr << rank << " != " << s_cbv_rank(s_cbv_select(rank)+1) << " for node " << id << endl;
                assert(false);
            }
            // get the sequence from the s_iv
            string s = node_sequence(id);

            string ltmp, stmp;
            if (l.size() != s.size()) {
                cerr << l << " != " << endl << s << endl << " for node " << id << endl;
                assert(false);
            } else {
                int j = 0;
                for (auto c : l) {
                    if (dna3bit(c) != dna3bit(s[j++])) {
                        cerr << l << " != " << endl << s << endl << " for node " << id << endl;
                        assert(false);
                    }
                }
            }
        }
        node_label.clear();

        // -1 here seems weird
        // what?
        cerr << "validating forward edge table" << endl;
        for (size_t j = 0; j < f_iv.size()-1; ++j) {
            if (f_bv[j] == 1) continue;
            // from id == rank
            size_t fid = i_iv[f_bv_rank(j)-1];
            // to id == f_cbv[j]
            size_t tid = i_iv[f_iv[j]-1];
            bool from_start = f_from_start_bv[j];
            // get the to_end
            bool to_end = false;
            for (auto& side : from_to[make_side(fid, from_start)]) {
                if (side_id(side) == tid) {
                    to_end = side_is_end(side);
                }
            }
            if (from_to[make_side(fid, from_start)].count(make_side(tid, to_end)) == 0) {
                cerr << "could not find edge (f) "
                     << fid << (from_start ? "+" : "-")
                     << " -> "
                     << tid << (to_end ? "+" : "-")
                     << endl;
                assert(false);
            }
        }

        cerr << "validating reverse edge table" << endl;
        for (size_t j = 0; j < t_iv.size()-1; ++j) {
            //cerr << j << endl;
            if (t_bv[j] == 1) continue;
            // from id == rank
            size_t tid = i_iv[t_bv_rank(j)-1];
            // to id == f_cbv[j]
            size_t fid = i_iv[t_iv[j]-1];
            //cerr << tid << " " << fid << endl;

            bool to_end = t_to_end_bv[j];
            // get the to_end
            bool from_start = false;
            for (auto& side : to_from[make_side(tid, to_end)]) {
                if (side_id(side) == fid) {
                    from_start = side_is_end(side);
                }
            }
            if (to_from[make_side(tid, to_end)].count(make_side(fid, from_start)) == 0) {
                cerr << "could not find edge (t) "
                     << fid << (from_start ? "+" : "-")
                     << " -> "
                     << tid << (to_end ? "+" : "-")
                     << endl;
                assert(false);
            }
        }
    
        cerr << "validating paths" << endl;
        for (auto& pathpair : path_nodes) {
            const string& name = pathpair.first;
            auto& path = pathpair.second;
            size_t prank = path_rank(name);
            //cerr << path_name(prank) << endl;
            assert(path_name(prank) == name);
            rrr_vector<>& pe_bv = paths[prank-1]->members;
            int_vector<>& pp_iv = paths[prank-1]->positions;
            sd_vector<>& dir_bv = paths[prank-1]->directions;
            // check each entity in the nodes is present
            // and check node reported at the positions in it
            size_t pos = 0;
            size_t in_path = 0;
            for (auto& m : path) {
                int64_t id = trav_id(m);
                bool rev = trav_is_rev(m);
                // todo rank
                assert(pe_bv[node_rank_as_entity(id)-1]);
                assert(dir_bv[in_path] == rev);
                Node n = node(id);
                //cerr << id << " in " << name << endl;
                auto p = position_in_path(id, name);
                assert(std::find(p.begin(), p.end(), pos) != p.end());
                for (size_t k = 0; k < n.sequence().size(); ++k) {
                    //cerr << "id " << id << " ==? " << node_at_path_position(name, pos+k) << endl;
                    assert(id == node_at_path_position(name, pos+k));
                    assert(id == mapping_at_path_position(name, pos+k).position().node_id());
                }
                pos += n.sequence().size();
                ++in_path;
            }
            //cerr << path_name << " rank = " << prank << endl;
            // check membership now for each entity in the path
        }
        
#if GPBWT_MODE == MODE_SDSL
        if(store_threads && is_sorted_dag) {
#elif GPBWT_MODE == MODE_DYNAMIC
        if(store_threads) {
#endif
        
            cerr << "validating threads" << endl;
            
            // How many thread orientations are in the index?
            size_t threads_found = 0;
            // And how many shoukd we have inserted?
            size_t threads_expected = 0;
            list<thread_t> threads;
            for (auto& t : extract_threads(false)) {
                for (auto& k : t.second) threads.push_back(k);
            }
            for (auto& t : extract_threads(true)) {
                for (auto& k : t.second) threads.push_back(k);
            }
            for(auto thread : threads) {
#ifdef VERBOSE_DEBUG
                cerr << "Thread: ";
                for(size_t i = 0; i < thread.size(); i++) {
                    ThreadMapping mapping = thread[i];
                    cerr << mapping.node_id * 2 + mapping.is_reverse << "; ";
                }
                cerr << endl;
#endif
                // Make sure we can search all the threads we find present in the index
                assert(count_matches(thread) > 0);
                
                // Flip the thread around
                reverse(thread.begin(), thread.end());
                for(auto& mapping : thread) {
                    mapping.is_reverse = !mapping.is_reverse;
                }
                
                // We need to be able to find it backwards as well
                assert(count_matches(thread) > 0);
                
                threads_found++;
            }
            
            for (auto& pathpair : path_nodes) {
                Path reconstructed;
                
                // Grab the name
                reconstructed.set_name(pathpair.first);
                
                // This path should have been inserted. Look for it.
                assert(count_matches(reconstructed) > 0);
                
                threads_expected += 2;
                
            }
            
            // Make sure we have the right number of threads.
            assert(threads_found == threads_expected);
        }

        cerr << "graph ok" << endl;
    }
}

const uint64_t* XG::sequence_data(void) const {
    return s_iv.data();
}

const size_t XG::sequence_bit_size(void) const {
    return s_iv.bit_size();
}

Node XG::node(int64_t id) const {
    Node n;
    n.set_id(id);
    //cerr << omp_get_thread_num() << " looks for " << id << endl;
    n.set_sequence(node_sequence(id));
    return n;
}

string XG::node_sequence(int64_t id) const {
    size_t rank = id_to_rank(id);
    assert(rank != 0); // We can crash if we try to look up rank 0.
    size_t start = s_cbv_select(rank);
    size_t end = rank == node_count ? s_cbv.size() : s_cbv_select(rank+1);
    string s; s.resize(end-start);
    for (size_t i = start; i < s_cbv.size() && i < end; ++i) {
        s[i-start] = revdna3bit(s_iv[i]);
    }
    return s;
}

size_t XG::node_length(int64_t id) const {
    size_t rank = id_to_rank(id);
    size_t start = s_cbv_select(rank);
    size_t end = rank == node_count ? s_cbv.size() : s_cbv_select(rank+1);
    return end-start;
}

char XG::pos_char(int64_t id, bool is_rev, size_t off) const {
    assert(off < node_length(id));
    if (!is_rev) {
        size_t rank = id_to_rank(id);
        size_t pos = s_cbv_select(rank) + off;
        assert(pos < s_iv.size());
        char c = revdna3bit(s_iv[pos]);
        return c;
    } else {
        size_t rank = id_to_rank(id);
        size_t pos = s_cbv_select(rank+1) - (off+1);
        assert(pos < s_iv.size());
        char c = revdna3bit(s_iv[pos]);
        return reverse_complement(c);
    }
}

string XG::pos_substr(int64_t id, bool is_rev, size_t off, size_t len) const {
    if (!is_rev) {
        size_t rank = id_to_rank(id);
        size_t start = s_cbv_select(rank) + off;
        assert(start < s_iv.size());
        // get until the end position, or the end of the node, which ever is first
        size_t end;
        if (!len) {
            end = s_cbv_select(rank+1);
        } else {
            end = min(start + len, (size_t)s_cbv_select(rank+1));
        }
        assert(end < s_iv.size());
        string s; s.resize(end-start);
        for (size_t i = start; i < s_cbv.size() && i < end; ++i) {
            s[i-start] = revdna3bit(s_iv[i]);
        }
        return s;
    } else {
        size_t rank = id_to_rank(id);
        size_t end = s_cbv_select(rank+1) - off;
        assert(end < s_iv.size());
        // get until the end position, or the end of the node, which ever is first
        size_t start;
        if (len > end || !len) {
            start = s_cbv_select(rank);
        } else {
            start = max(end - len, (size_t)s_cbv_select(rank));
        }
        assert(end < s_iv.size());
        string s; s.resize(end-start);
        for (size_t i = start; i < s_cbv.size() && i < end; ++i) {
            s[i-start] = revdna3bit(s_iv[i]);
        }
        return reverse_complement(s);
    }
}

size_t XG::id_to_rank(int64_t id) const {
    return r_iv[id-min_id];
}

int64_t XG::rank_to_id(size_t rank) const {
    if(rank == 0) {
        cerr << "[xg] error: Request for id of rank 0" << endl;
        assert(false);
    }
    if(rank > i_iv.size()) {
        cerr << "[xg] error: Request for id of rank " << rank << "/" << i_iv.size() << endl;
        assert(false);
    }
    return i_iv[rank-1];
}

Edge XG::edge_for_entity(size_t rank) const {
    Edge edge;
    if (!entity_is_node(rank)) {
        edge.set_from(rank_to_id(t_iv[rank]));
        edge.set_to(rank_to_id(f_iv[rank]));
        edge.set_from_start(f_from_start_cbv[rank]);
        edge.set_to_end(f_to_end_cbv[rank]);
    }
    return edge;
}

int XG::edge_type(const Edge& edge) const {
    if (edge.from_start() && edge.to_end()) {
        return 4;
    } else if (edge.from_start()) {
        return 3;
    } else if (edge.to_end()) {
        return 2;
    } else {
        return 1;
    }
}

Edge XG::edge_from_encoding(int64_t from, int64_t to, int type) const {
    Edge edge;
    edge.set_from(from);
    edge.set_to(to);
    switch (type) {
    case 1:
        break;
    case 2:
        edge.set_to_end(true);
        break;
    case 3:
        edge.set_from_start(true);
        break;
    case 4:
        edge.set_from_start(true);
        edge.set_to_end(true);
        break;
    default:
        assert(false);
        break;
    }
    return edge;
}

void XG::idify_graph(Graph& graph) const {
    // map into the id space; offsets in gciv contain the actual ids
    for (auto& node : *graph.mutable_node()) {
        node.set_id(g_iv[node.id()+G_NODE_ID_OFFSET]);
    }
    for (auto& edge : *graph.mutable_edge()) {
        edge.set_from(g_iv[edge.from()+G_NODE_ID_OFFSET]);
        edge.set_to(g_iv[edge.to()+G_NODE_ID_OFFSET]);
    }
}

Graph XG::node_subgraph_id(int64_t id) const {
    Graph graph = node_subgraph_g(g_cbv_select(id_to_rank(id)));
    idify_graph(graph);
    return graph;
}

/// returns the graph with graph offsets rather than ids on edges and nodes
Graph XG::node_subgraph_g(int64_t g) const {
    Graph graph;
<<<<<<< HEAD
    int edges_to_count = g_iv[g+G_NODE_TO_COUNT_OFFSET];
    int edges_from_count = g_iv[g+G_NODE_FROM_COUNT_OFFSET];
    int sequence_size = g_iv[g+G_NODE_LENGTH_OFFSET];
    string sequence; sequence.resize(sequence_size);
    int i = 0;
    for (int64_t j = g+G_NODE_HEADER_LENGTH; j < g+G_NODE_HEADER_LENGTH+sequence_size; ++j, ++i) {
        sequence[i] = revdna3bit(g_iv[j]);
=======
    int edges_to_count = g_iv[g+3];
    int edges_from_count = g_iv[g+4];
    int sequence_size = g_iv[g+2];
    size_t seq_start = g_iv[g+1];
    string sequence; sequence.resize(sequence_size);
    int i = 0;
    for (int64_t j = seq_start; j < seq_start+sequence_size; ++j, ++i) {
        sequence[i] = revdna3bit(s_iv[j]);
>>>>>>> 6bf24fca
    }
    Node* node = graph.add_node();
    node->set_sequence(sequence);
    node->set_id(g);
<<<<<<< HEAD
    int64_t t = g + G_NODE_HEADER_LENGTH + sequence_size;
    int64_t f = g + G_NODE_HEADER_LENGTH + sequence_size + G_EDGE_LENGTH * edges_to_count;
=======
    int64_t t = g + 5;
    int64_t f = g + 5 + 2 * edges_to_count;
>>>>>>> 6bf24fca
    for (int64_t j = t; j < f; ) {
        int64_t from = g+g_iv[j++];
        int type = g_iv[j++];
        *graph.add_edge() = edge_from_encoding(from, g, type);
    }
    for (int64_t j = f; j < f + G_EDGE_LENGTH * edges_from_count; ) {
        int64_t to = g+g_iv[j++];
        int type = g_iv[j++];
        *graph.add_edge() = edge_from_encoding(g, to, type);
    }
    return graph;
}

Graph XG::graph_context_id(const pos_t& pos, int64_t length) const {
    pos_t g = pos;
    vg::get_id(g) = g_cbv_select(id_to_rank(id(pos)));
    Graph graph = graph_context_g(g, length);
    idify_graph(graph);
    return graph;
}

Graph XG::graph_context_g(const pos_t& g_pos, int64_t length) const {
    // helper
    auto is_inverting = [](const Edge& e) {
            return !(e.from_start() == e.to_end())
            && (e.from_start() || e.to_end());
    };
    // walk the graph from this position forward
    // adding the nodes we run into to the graph
    Graph graph;
    set<pos_t> seen;
    set<pos_t> nexts;
    nexts.insert(g_pos);
    int64_t distance = -offset(g_pos); // don't count what we won't traverse
    while (!nexts.empty()) {
        set<pos_t> todo;
        int nextd = 0;
        for (auto& next : nexts) {
            if (!seen.count(next)) {
                seen.insert(next);
                // add the node and its edges to the graph
                Graph node_graph = node_subgraph_g(id(next));
                graph.MergeFrom(node_graph);
                const Node& node = node_graph.node(0);
                nextd = nextd == 0 ? node.sequence().size() : min(nextd, (int)node.sequence().size());
                // where to next
                // look at the next positions we could reach
                pos_t pos = next;
                if (!is_rev(pos)) {
                    // we are on the forward strand, the next things from this node come off the end
                    for (auto& edge : node_graph.edge()) {
                        if((edge.to() == id(pos) && edge.to_end()) || (edge.from() == id(pos) && !edge.from_start())) {
                            id_t nid = (edge.from() == id(pos) ?
                                        edge.to()
                                        : edge.from());
                            todo.insert(make_pos_t(nid, is_inverting(edge), 0));
                        }
                    }
                } else {
                    // we are on the reverse strand, the next things from this node come off the start
                    for (auto& edge : node_graph.edge()) {
                        if((edge.to() == id(pos) && !edge.to_end()) || (edge.from() == id(pos) && edge.from_start())) {
                            id_t nid = (edge.to() == id(pos) ?
                                        edge.from()
                                        : edge.to());
                            todo.insert(make_pos_t(nid, !is_inverting(edge), 0));
                        }
                    }
                }
            }
        }
        distance += nextd;
        if (distance > length) {
            break;
        }
        nexts = todo;
    }
    return graph;
}

handle_t XG::get_handle(const id_t& node_id, bool is_reverse) const {
    // Handles will be g vector index with is_reverse in the high bit
    
    // Where in the g vector do we need to be
    size_t handle = g_cbv_select(id_to_rank(node_id));
    // And set the high bit if it's reverse
    if (is_reverse) handle |= HIGH_BIT;
    return as_handle(handle);
}

id_t XG::get_id(const handle_t& handle) const {
    // Go get the g offset and then look up the noder ID
    return g_iv[as_integer(handle) & LOW_BITS + G_NODE_ID_OFFSET];
}

bool XG::get_is_reverse(const handle_t& handle) const {
    return as_integer(handle) & HIGH_BIT;
}

size_t XG::get_length(const handle_t& handle) const {
    return g_iv[as_integer(handle) & LOW_BITS + G_NODE_LENGTH_OFFSET];
}

string XG::get_sequence(const handle_t& handle) const {
    
    // Figure out how big it should be
    size_t sequence_size = get_length(handle);
    // Allocate the sequence string
    string sequence(sequence_size, '\0');
    // Extract the node record start
    size_t g = as_integer(handle) & LOW_BITS;
    for (int64_t i = 0; i < sequence_size; i++) {
        // Blit the sequence out
        sequence[i] = revdna3bit(g_iv[i + g + G_NODE_HEADER_LENGTH]);
    }
    
    if (as_integer(handle) & HIGH_BIT) {
        return reverse_complement(sequence);
    } else {
        return sequence;
    }
}

bool XG::edge_filter(int type, bool is_to, bool want_left, bool is_reverse) {
    // Return true if we want an edge of the given type, where we are the from
    // or to node (according to is_to), when we are looking off the right or
    // left side of the node (according to want_left), and when the node is
    // forward or reverse (accoridng to is_reverse).
    
    // Edge type encoding:
    // 1: end to start
    // 2: end to end
    // 3: start to start
    // 4: start to end
    
    // First compute what we want looking off the right of a node in the forward direction.
    bool wanted = !is_to && (type == 1 || type == 2) || is_to && (type == 2 || type == 4);
    
    // We computed whether we wanted it assuming we were looking off the right. The complement is what we want looking off the left.
    wanted = wanted != want_left;
    
    // We computed whether we wanted ot assuming we were in the forward orientation. The complement is what we want in the reverse orientation.
    wanted = wanted != is_reverse;
    
    return wanted;
}

bool XG::do_edges(const size_t& g, const size_t& start, const size_t& count, bool is_to,
    bool want_left, bool is_reverse, const function<bool(const handle_t&)>& iteratee) {

    // OK go over all those edges
    
    for (size_t i = 0; i < count; i++) {
        // What edge type is the edge?
        int type = g_iv[start + i * G_EDGE_LENGTH + G_EDGE_TYPE_OFFSET];
        
        if (edge_filter(type, is_to, want_left, is_reverse)) {
            // We want this edge
            
            // What's the offset to the other node?
            int64_t offset = g_iv[start + i * G_EDGE_LENGTH + G_EDGE_OFFSET_OFFSET];
            
            // Should we invert?
            // We only invert if we cross an end to end edge. Or a start to start edge
            bool new_reverse = is_reverse != (type == 2 || type == 3);
            
            // Compose the handle for where we are going
            handle_t next_handle = as_handle((g + offset) | (new_reverse ? HIGH_BIT : 0));
            
            if (!iteratee(next_handle)) {
                // Stop iterating
                return false;
            }
        }
    }
    // Iteratee didn't stop us.
    return true;
}

void XG::follow_edges(const handle_t& handle, bool go_left, const function<bool(const handle_t&)>& iteratee) {

    // Unpack the handle
    size_t g = as_integer(handle) & LOW_BITS;
    bool is_reverse = get_is_reverse(handle);

    // How much sequence is there?
    size_t sequence_size = g_iv[g + G_NODE_LENGTH_OFFSET];

    // How many edges are there of each type?
    size_t edges_to_count = g_iv[g + G_NODE_TO_COUNT_OFFSET];
    size_t edges_from_count = g_iv[g + G_NODE_FROM_COUNT_OFFSET];
    
    // Where does each edge run start? 
    size_t to_start = g + G_NODE_HEADER_LENGTH + sequence_size;
    size_t from_start = g + G_NODE_HEADER_LENGTH + sequence_size + G_EDGE_LENGTH * edges_to_count;
    
    // We will look for all the edges on the appropriate side, which means we have to check the from and to edges
    if (do_edges(g, to_start, edges_to_count, true, go_left, is_reverse, iteratee)) {
        // All the edges where we're to were accepted, so do the edges where we're from
        do_edges(g, from_start, edges_from_count, false, go_left, is_reverse, iteratee);
    }
}

vector<Edge> XG::edges_of(int64_t id) const {
    auto e1 = edges_to(id);
    auto e2 = edges_from(id);
    e1.reserve(e1.size() + distance(e2.begin(), e2.end()));
    e1.insert(e1.end(), e2.begin(), e2.end());
    // now get rid of duplicates
    vector<Edge> e3;
    set<string> seen;
    for (auto& edge : e1) {
        string s; edge.SerializeToString(&s);
        if (!seen.count(s)) {
            e3.push_back(edge);
            seen.insert(s);
        }
    }
    return e3;
}

vector<Edge> XG::edges_to(int64_t id) const {
    vector<Edge> edges;
    size_t rank = id_to_rank(id);
    size_t t_start = t_bv_select(rank)+1;
    size_t t_end = rank == node_count ? t_bv.size() : t_bv_select(rank+1);
    for (size_t i = t_start; i < t_end; ++i) {
        Edge edge;
        edge.set_to(id);
        edge.set_from(rank_to_id(t_iv[i]));
        edge.set_from_start(t_from_start_cbv[i]);
        edge.set_to_end(t_to_end_cbv[i]);
        edges.push_back(edge);
    }
    return edges;
}

vector<Edge> XG::edges_from(int64_t id) const {
    vector<Edge> edges;
    size_t rank = id_to_rank(id);
    size_t f_start = f_bv_select(rank)+1;
    size_t f_end = rank == node_count ? f_bv.size() : f_bv_select(rank+1);
    for (size_t i = f_start; i < f_end; ++i) {
        Edge edge;
        edge.set_from(id);
        edge.set_to(rank_to_id(f_iv[i]));
        edge.set_from_start(f_from_start_cbv[i]);
        edge.set_to_end(f_to_end_cbv[i]);
        edges.push_back(edge);
    }
    return edges;
}

vector<Edge> XG::edges_on_start(int64_t id) const {
    vector<Edge> edges;
    for (auto& edge : edges_of(id)) {
        if((edge.to() == id && !edge.to_end()) || (edge.from() == id && edge.from_start())) {
            edges.push_back(edge);
        }
    }
    return edges;
}

vector<Edge> XG::edges_on_end(int64_t id) const {
    vector<Edge> edges;
    for (auto& edge : edges_of(id)) {
        if((edge.to() == id && edge.to_end()) || (edge.from() == id && !edge.from_start())) {
            edges.push_back(edge);
        }
    }
    return edges;
}

size_t XG::max_node_rank(void) const {
    return s_cbv_rank(s_cbv.size());
}

int64_t XG::node_at_seq_pos(size_t pos) const {
    return rank_to_id(s_cbv_rank(pos));
}

size_t XG::node_start(int64_t id) const {
    return s_cbv_select(id_to_rank(id));
}

size_t XG::max_path_rank(void) const {
    //cerr << pn_bv << endl;
    //cerr << "..." << pn_bv_rank(pn_bv.size()) << endl;
    return pn_bv_rank(pn_bv.size());
}

size_t XG::node_rank_as_entity(int64_t id) const {
    return f_bv_select(id_to_rank(id))+1;
}

bool XG::entity_is_node(size_t rank) const {
    return 1 == f_bv[rank-1];
}

size_t XG::entity_rank_as_node_rank(size_t rank) const {
    return !entity_is_node(rank) ? 0 : f_iv[rank-1];
}

// snoop through the forward table to check if the edge exists
bool XG::has_edge(int64_t id1, bool from_start, int64_t id2, bool to_end) const {
    // invert the edge if we are doubly-reversed
    // this has the same meaning
    // ...confused
    /*
    if (from_start && to_end) {
        int64_t tmp = id1;
        id1 = id2; id2 = tmp;
        from_start = false;
        to_end = false;
    }
    */
    size_t rank1 = id_to_rank(id1);
    size_t rank2 = id_to_rank(id2);
    // Start looking after the value that corresponds to the node itself.
    // Otherwise we'll think every self loop exists.
    size_t f_start = f_bv_select(rank1) + 1;
    size_t f_end = rank1 == node_count ? f_bv.size() : f_bv_select(rank1+1);
    for (size_t i = f_start; i < f_end; ++i) {
        if (rank2 == f_iv[i]
            && f_from_start_cbv[i] == from_start
            && f_to_end_cbv[i] == to_end) {
            return true;
        }
    }
    return false;
}

bool XG::has_edge(const Edge& edge) const {
    auto fixed = canonicalize(edge);
    return has_edge(fixed.from(), fixed.from_start(), fixed.to(), fixed.to_end());
}

size_t XG::edge_rank_as_entity(int64_t id1, bool from_start, int64_t id2, bool to_end) const {
    size_t rank1 = id_to_rank(id1);
    size_t rank2 = id_to_rank(id2);
#ifdef VERBOSE_DEBUG
    cerr << "Finding rank for "
         << id1 << (from_start?"+":"-") << " (" << rank1 << ") " << " -> "
         << id2 << (to_end?"-":"+") << " (" << rank2 << ")"<< endl;
#endif
    size_t f_start = f_bv_select(rank1) + 1;
    size_t f_end = rank1 == node_count ? f_bv.size() : f_bv_select(rank1+1);
#ifdef VERBOSE_DEBUG
    cerr << f_start << " to " << f_end << endl;
#endif
    for (size_t i = f_start; i < f_end; ++i) {
#ifdef VERBOSE_DEBUG
        cerr << f_iv[i] << endl;
#endif
        if (rank2 == f_iv[i]
            && f_from_start_cbv[i] == from_start
            && f_to_end_cbv[i] == to_end) {
#ifdef VERBOSE_DEBUG
            cerr << i << endl;
#endif
            return i+1;
        }
    }
    // Otherwise the edge doesn't exist.
    return numeric_limits<size_t>::max();
}

size_t XG::edge_rank_as_entity(const Edge& edge) const {
    auto fixed = canonicalize(edge);
    return edge_rank_as_entity(fixed.from(), fixed.from_start(), fixed.to(), fixed.to_end());
}

Edge XG::canonicalize(const Edge& edge) const {
    // An edge is canonical if it is not doubly reversing and, if it is singly
    // reversing, the lower side comes first.
    // XG can't actually handle doubly reversing edges, I think.

    if ((edge.from_start() && edge.to_end()) || ((edge.from_start() || edge.to_end()) && edge.from() > edge.to())) {
        // Doubly reversing or (singly reversing and in the wrong direction)
        return make_edge(edge.to(), !edge.to_end(), edge.from(), !edge.from_start());
    } else {
        return edge;
    }
}

Path XG::path(const string& name) const {
    // Extract a whole path by name
    
    // First find the XGPath we're using to store it.
    const XGPath& xgpath = *(paths[path_rank(name)-1]);
    
    // Make a new path to fill in
    Path to_return;
    // Fill in the name
    to_return.set_name(name);
    
    // There's one ID entry per node visit    
    size_t total_nodes = xgpath.ids.size();
    
    for(size_t i = 0; i < total_nodes; i++) {
        // For everything on the XGPath, put a Mapping on the real path.
        Mapping* m = to_return.add_mapping();
        *m = xgpath.mapping(i);
        // Add one full length match edit, because the XGPath doesn't know how
        // to make it.
        Edit* e = m->add_edit();
        e->set_from_length(node_length(m->position().node_id()));
        e->set_to_length(e->from_length());
    }
    
    return to_return;
    
}

size_t XG::path_rank(const string& name) const {
    // find the name in the csa
    string query = start_marker + name + end_marker;
    auto occs = locate(pn_csa, query);
    if (occs.size() > 1) {
        cerr << "multiple hits for " << query << endl;
        assert(false);
    }
    if(occs.size() == 0) {
        // This path does not exist. Give back 0, which can never be a real path
        // rank.
        return 0;
    }
    //cerr << "path named " << name << " is at " << occs[0] << endl;
    return pn_bv_rank(occs[0])+1; // step past '#'
}

string XG::path_name(size_t rank) const {
    size_t start = pn_bv_select(rank)+1; // step past '#'
    size_t end = rank == path_count ? pn_iv.size() : pn_bv_select(rank+1);
    end -= 1;  // step before '$'
    string name; name.resize(end-start);
    for (size_t i = start; i < end; ++i) {
        name[i-start] = pn_iv[i];
    }
    return name;
}

bool XG::path_contains_entity(const string& name, size_t rank) const {
    return 1 == paths[path_rank(name)-1]->members[rank-1];
}

bool XG::path_contains_node(const string& name, int64_t id) const {
    return path_contains_entity(name, node_rank_as_entity(id));
}

bool XG::path_contains_edge(const string& name, int64_t id1, bool from_start, int64_t id2, bool to_end) const {
    return path_contains_entity(name, edge_rank_as_entity(id1, from_start, id2, to_end));
}

vector<size_t> XG::paths_of_entity(size_t rank) const {
    size_t off = ep_bv_select(rank);
    assert(ep_bv[off++]);
    vector<size_t> path_ranks;
    while (off < ep_bv.size() ? ep_bv[off] == 0 : false) {
        path_ranks.push_back(ep_iv[off++]);
    }
    return path_ranks;
}

vector<size_t> XG::paths_of_node(int64_t id) const {
    return paths_of_entity(node_rank_as_entity(id));
}
    
vector<pair<size_t, bool>> XG::paths_of_node_traversal(int64_t id, bool is_rev) const {
    vector<pair<size_t, bool>> path_orientations;
    for (size_t path_rank : paths_of_node(id)) {
        bool forward = false;
        bool reverse = false;
        auto& path = *paths[path_rank-1];
        for (size_t i : node_ranks_in_path(id, path_rank)) {
            bool orientation = is_rev != path.directions[i];
            forward = forward || !orientation;
            reverse = reverse || orientation;
        }
        if (forward) {
            path_orientations.emplace_back(path_rank, false);
        }
        if (reverse) {
            path_orientations.emplace_back(path_rank, true);
        }
    }
    return path_orientations;
}

vector<size_t> XG::paths_of_edge(int64_t id1, bool from_start, int64_t id2, bool to_end) const {
    return paths_of_entity(edge_rank_as_entity(id1, from_start, id2, to_end));
}

map<string, vector<Mapping>> XG::node_mappings(int64_t id) const {
    map<string, vector<Mapping>> mappings;
    // for each time the node crosses the path
    for (auto i : paths_of_entity(node_rank_as_entity(id))) {
        // get the path name
        string name = path_name(i);
        // get reference to the offset of the mapping in the path
        // to get the direction and (stored) rank
        for (auto j : node_ranks_in_path(id, name)) {
            // nb: path rank is 1-based, path index is 0-based
            mappings[name].push_back(paths[i-1]->mapping(j));
        }
    }
    return mappings;
}

void XG::neighborhood(int64_t id, size_t dist, Graph& g, bool use_steps) const {
    *g.add_node() = node(id);
    expand_context(g, dist, true, use_steps);
}

void XG::expand_context(Graph& g, size_t dist, bool add_paths, bool use_steps,
                        bool expand_forward, bool expand_backward,
                        int64_t until_node) const {
    if (use_steps) {
        expand_context_by_steps(g, dist, add_paths, expand_forward, expand_backward, until_node);
    } else {
        expand_context_by_length(g, dist, add_paths, expand_forward, expand_backward, until_node);
    }
}

void XG::expand_context_by_steps(Graph& g, size_t steps, bool add_paths,
                                 bool expand_forward, bool expand_backward,
                                 int64_t until_node) const {
    map<int64_t, Node*> nodes;
    map<pair<side_t, side_t>, Edge*> edges;
    set<int64_t> to_visit;
    // start with the nodes in the graph
    for (size_t i = 0; i < g.node_size(); ++i) {
        to_visit.insert(g.node(i).id());
        // handles the single-node case: we should still get the paths
        Node* np = g.mutable_node(i);
        nodes[np->id()] = np;
    }
    for (size_t i = 0; i < g.edge_size(); ++i) {
        auto& edge = g.edge(i);
        to_visit.insert(edge.from());
        to_visit.insert(edge.to());
        edges[make_pair(make_side(edge.from(), edge.from_start()),
                        make_side(edge.to(), edge.to_end()))] = g.mutable_edge(i);
    }
    // and expand
    for (size_t i = 0; i < steps; ++i) {
        set<int64_t> to_visit_next;
        for (auto id : to_visit) {
            // build out the graph
            // if we have nodes we haven't seeen
            if (nodes.find(id) == nodes.end()) {
                Node* np = g.add_node();
                nodes[id] = np;
                *np = node(id);
            }
            vector<Edge> edges_todo;
            if (expand_forward && expand_backward) {
                edges_todo = edges_of(id);
            } else if (expand_forward) {
                edges_todo = edges_from(id);
            } else if (expand_backward) {
                edges_todo = edges_to(id);
            } else {
                cerr << "[xg] error: Requested neither forward no backward context expansion" << endl;
                exit(1);
            }
            for (auto& edge : edges_todo) {
                auto sides = make_pair(make_side(edge.from(), edge.from_start()),
                                       make_side(edge.to(), edge.to_end()));
                if (edges.find(sides) == edges.end()) {
                    Edge* ep = g.add_edge(); *ep = edge;
                    edges[sides] = ep;
                }
                if (edge.from() == id) {
                    to_visit_next.insert(edge.to());
                } else {
                    to_visit_next.insert(edge.from());
                }
            }
            if (until_node != 0 && nodes.find(until_node) != nodes.end()) {
                break;
            }
        }
        to_visit = to_visit_next;
    }
    // then add connected nodes that we have edges to but didn't pull in yet.
    // These are the nodes reached on the last step; we won't follow their edges
    // to new noded.
    set<int64_t> last_step_nodes;
    for (auto& e : edges) {
        auto& edge = e.second;
        // get missing nodes
        int64_t f = edge->from();
        if (nodes.find(f) == nodes.end()) {
            Node* np = g.add_node();
            nodes[f] = np;
            *np = node(f);
            last_step_nodes.insert(f);
        }
        int64_t t = edge->to();
        if (nodes.find(t) == nodes.end()) {
            Node* np = g.add_node();
            nodes[t] = np;
            *np = node(t);
            last_step_nodes.insert(t);
        }
    }
    // We do need to find edges that connect the nodes we just grabbed on the
    // last step. Otherwise we'll produce something that isn't really a useful
    // subgraph, because there might be edges connecting the nodes you have that
    // you don't see.
    for(auto& n : last_step_nodes) {
        for (auto& edge : edges_from(n)) {
            if(last_step_nodes.count(edge.to())) {
                // This edge connects two nodes that were added on the last
                // step, and so wouldn't have been found by the main loop.
                
                // Determine if it's been seen already (somehow).
                // TODO: it probably shouldn't have been, unless it's a self loop or something.
                auto sides = make_pair(make_side(edge.from(), edge.from_start()),
                                       make_side(edge.to(), edge.to_end()));
                if (edges.find(sides) == edges.end()) {
                    // If it isn't there already, add it to the graph
                    Edge* ep = g.add_edge(); *ep = edge;
                    edges[sides] = ep;
                }
            }
        }       
    }
    // Edges between the last step nodes and other nodes will have already been
    // pulled in, on the step when those other nodes were processed by the main
    // loop.
    if (add_paths) {
        add_paths_to_graph(nodes, g);
    }
}

void XG::expand_context_by_length(Graph& g, size_t length, bool add_paths,
                                  bool expand_forward, bool expand_backward,
                                  int64_t until_node) const {

    // map node_id --> min-distance-to-left-side, min-distance-to-right-side
    // these distances include the length of the node in the table. 
    map<int64_t, pair<int64_t, int64_t> > node_table;
    // nodes and edges in graph, so we don't duplicate when we add to protobuf
    map<int64_t, Node*> nodes;
    map<pair<side_t, side_t>, Edge*> edges;
    // bfs queue (id, enter-on-left-size)
    queue<int64_t> to_visit;

    // add starting graph with distance 0
    for (size_t i = 0; i < g.node_size(); ++i) {
        Node* np = g.mutable_node(i);
        node_table[np->id()] = pair<int64_t, int64_t>(0, 0);
        nodes[np->id()] = np;
        to_visit.push(np->id());
    }

    // add starting edges
    for (size_t i = 0; i < g.edge_size(); ++i) {
        auto& edge = g.edge(i);
        edges[make_pair(make_side(edge.from(), edge.from_start()),
                        make_side(edge.to(), edge.to_end()))] = g.mutable_edge(i);
    }

    // expand outward breadth-first
    while (!to_visit.empty() && (until_node == 0 || nodes.find(until_node) == nodes.end())) {
        int64_t id = to_visit.front();
        to_visit.pop();
        pair<int64_t, int64_t> dists = node_table[id];
        if (dists.first < length || dists.second < length) {
            vector<Edge> edges_todo;
            if (expand_forward && expand_backward) {
                edges_todo = edges_of(id);
            } else if (expand_forward) {
                edges_todo = edges_from(id);
            } else if (expand_backward) {
                edges_todo = edges_to(id);
            } else {
                cerr << "[xg] error: Requested neither forward no backward context expansion" << endl;
                exit(1);
            }
            for (auto& edge : edges_todo) {
                // update distance table with other end of edge
                function<void(int64_t, bool, bool)> lambda = [&](
                    int64_t other, bool from_start, bool to_end) {

                    int64_t dist = !from_start ? dists.first : dists.second;
                    Node other_node = node(other);
                    int64_t other_dist = dist + other_node.sequence().size();
                    if (dist < length) {
                        auto it = node_table.find(other);
                        bool updated = false;
                        if (it == node_table.end()) {
                            auto entry = make_pair(numeric_limits<int64_t>::max(),
                                                   numeric_limits<int64_t>::max());
                            it = node_table.insert(make_pair(other, entry)).first;
                            updated = true;
                        }
                        if (!to_end && other_dist < it->second.first) {
                            updated = true;
                            node_table[other].first = other_dist;
                        } else if (to_end && other_dist < it->second.second) {
                            updated = true;
                            node_table[other].second = other_dist;
                        }
                        // create the other node
                        if (nodes.find(other) == nodes.end()) {
                            Node* np = g.add_node();
                            nodes[other] = np;
                            *np = other_node;
                        }
                        // create all links back to graph, so as not to break paths
                        for (auto& other_edge : edges_of(other)) {
                            auto sides = make_pair(make_side(other_edge.from(),
                                                             other_edge.from_start()),
                                                   make_side(other_edge.to(),
                                                             other_edge.to_end()));
                            int64_t other_from = other_edge.from() == other ? other_edge.to() :
                                other_edge.from();
                            if (nodes.find(other_from) != nodes.end() &&
                                edges.find(sides) == edges.end()) {
                                Edge* ep = g.add_edge(); *ep = other_edge;
                                edges[sides] = ep;
                            }
                        }
                        // revisit the other node
                        if (updated) {
                            // this may be overly conservative (bumping any updated node)
                            to_visit.push(other);
                        }
                    }
                };
                // we can actually do two updates if we have a self loop, hence no else below
                if (edge.from() == id) {
                    lambda(edge.to(), edge.from_start(), edge.to_end());
                }
                if (edge.to() == id) {
                    lambda(edge.from(), !edge.to_end(), !edge.from_start());
                }
            }
        }
    }

    if (add_paths) {
        add_paths_to_graph(nodes, g);
    }
}
    
// if the graph ids partially ordered, this works no prob
// otherwise... owch
// the paths become disordered due to traversal of the node ids in order
void XG::add_paths_to_graph(map<int64_t, Node*>& nodes, Graph& g) const {
    // map from path name to (map from mapping rank to mapping)
    map<string, map<size_t, Mapping>> paths;
    // mappings without 
    map<string, vector<Mapping>> unplaced;
    // use:
    //size_t node_position_in_path(int64_t id, const string& name) const;

    // pick up current paths in the graph
    for (size_t i = 0; i < g.path_size(); ++i) {
        auto& path = g.path(i);
        for (size_t j = 0; j < path.mapping_size(); ++j) {
            auto& m = path.mapping(j);
            if (m.rank()) {
                paths[path.name()][m.rank()] = m;
            } else {
                unplaced[path.name()].push_back(m);
            }                
        }
    }
    // do the same for the mappings in the list of nodes
    for (auto& n : nodes) {
        auto& id = n.first;
        auto& node = n.second;
        for (auto& n : node_mappings(id)) {
            auto& name = n.first;
            for (auto& m : n.second) {
                if (m.rank()) {
                    paths[name][m.rank()] = m;
                } else {
                    unplaced[name].push_back(m);
                }
            }
        }
    }
    // rebuild graph's paths
    // NB: mapping ranks allow us to remove this bit
    // only adding what we haven't seen before
    g.clear_path();
    for (auto& p : paths) {
        auto& name = p.first;
        auto& mappings = p.second;
        Path* path = g.add_path();
        path->set_name(name);
        for (auto& n : mappings) {
            *path->add_mapping() = n.second;
        }
        if (unplaced.find(name) != unplaced.end()) {
            auto& unp = unplaced[name];
            for (auto& m : unp) {
                *path->add_mapping() = m;
            }
        }
    }
}

void XG::get_id_range(int64_t id1, int64_t id2, Graph& g) const {
    id1 = max(min_id, id1);
    id2 = min(max_id, id2);
    for (auto i = id1; i <= id2; ++i) {
        if(id_to_rank(i) != 0) { 
            // We actually have a node with that ID.
            *g.add_node() = node(i);
        }
    }
}

// walk forward in id space, collecting nodes, until at least length bases covered
// (or end of graph reached).  if forward is false, do go backward
void XG::get_id_range_by_length(int64_t id, int64_t length, Graph& g, bool forward) const {
    // find out first base of node's position in the sequence vector
    size_t rank = id_to_rank(id);
    size_t start = s_cbv_select(rank);
    size_t end;
    // jump by length, checking to make sure we stay in bounds
    if (forward) {
        end = s_cbv_rank(min(s_cbv.size() - 1, start + node_length(id) + length));
    } else {
        end = s_cbv_rank(1 + max((int64_t)0, (int64_t)(start  - length)));
    }
    // convert back to id
    int64_t id2 = rank_to_id(end);

    // get the id range
    if (!forward) {
        swap(id, id2);
    }
    get_id_range(id, id2, g);
}


/*
void XG::get_connected_nodes(Graph& g) {
}
*/

size_t XG::path_length(const string& name) const {
    return paths[path_rank(name)-1]->offsets.size();
}

size_t XG::path_length(size_t rank) const {
    return paths[rank-1]->offsets.size();
}

pair<int64_t, vector<size_t> > XG::nearest_path_node(int64_t id, int max_steps) const {
    set<int64_t> todo;
    set<int64_t> seen;
    todo.insert(id);
    int i = 0;
    while (!todo.empty() && i++ < max_steps) {
        set<int64_t> next;
        for (auto& id : todo) {
            if (seen.count(id)) continue;
            seen.insert(id);
            vector<size_t> path_ids = paths_of_node(id);
            if (!path_ids.empty()) {
                // if we found a node on a path, return
                return make_pair(id, path_ids);
            } else {
                for (auto& edge : edges_of(id)) {
                    next.insert(edge.from());
                    next.insert(edge.to());
                }
            }
        }
        todo = next;
    }
    return make_pair(id, vector<size_t>());
}

// if node is on path, return it.  otherwise, return next node (in id space)
// that is on path.  if none exists, return 0
int64_t XG::next_path_node_by_id(size_t path_rank, int64_t id) const {

    // find our node in the members bit vector of the xgpath
    const XGPath* path = paths[path_rank - 1];
    size_t node_rank = id_to_rank(id);
    size_t entity_rank = node_rank_as_entity(node_rank);
    // if it's a path member, we're done
    if (path->members[entity_rank - 1] == 1) {
        return id;
    }

    // note: rank select in members sd_vector is O(log[|graph| / |path|])
    // so this will be relatively slow on tiny paths (but so will alternatives
    // like checking path->members on every node):

    // find number of members before our node in the path
    size_t members_rank_at_node = path->members_rank(entity_rank - 1);
    // next member doesn't exist
    if (members_rank_at_node == path->members.size()) {
        return 0;
    }
    // hop to the next member
    int64_t i = path->members_select(members_rank_at_node + 1);

    // if we're at an edge, get the node we link to
    if (!entity_is_node(i)) {
        //node_rank = id_to_rank();
        Edge edge = edge_for_entity(i);
        return edge.to();
    } else {
        return rank_to_id(node_rank);
    }

}

// if node is on path, return it.  otherwise, return previous node (in id space)
// that is on path.  if none exists, return 0
int64_t XG::prev_path_node_by_id(size_t path_rank, int64_t id) const {

    // find our node in the members bit vector of the xgpath
    XGPath* path = paths[path_rank - 1];
    size_t node_rank = id_to_rank(id);
    size_t entity_rank = node_rank_as_entity(node_rank);
    // if it's a path member, we're done
    if (path->members[entity_rank - 1] == 1) {
        return id;
    }

    // note: rank select in members sd_vector is O(log[|graph| / |path|])
    // so this will be relatively slow on tiny paths (but so will alternatives
    // like checking path->members on every node):

    // find number of members before our node in the path
    size_t members_rank_at_node = path->members_rank(entity_rank - 1);
    // previous member doesn't exist
    if (members_rank_at_node == 0) {
        return 0;
    }
    // hop to the previous member
    int64_t i = path->members_select(members_rank_at_node);

    // if we're at an edge, get the node we link to
    if (!entity_is_node(i)) {
        //node_rank = id_to_rank();
        Edge edge = edge_for_entity(i);
        return edge.from();
    } else {
        return rank_to_id(node_rank);
    }

}

// estimate distance (in bp) between two nodes along a path.
// if a nodes isn't on the path, the nearest node on the path (using id space)
// is used as a proxy.  In this case, the distance may not be exact
// due to this heuristic, but should be sufficient for our purposese (evaluating
// pair consistency).
// returns -1 if couldn't find distance
int64_t XG::approx_path_distance(const string& name, int64_t id1, int64_t id2) const {
    // simplifying assumption: id1 lies before id2 on path (and id space)
    if (id1 > id2) {
        swap(id1, id2);
    }
    size_t path_rank = this->path_rank(name);
    int64_t next1 = next_path_node_by_id(path_rank, id1);
    int64_t prev2 = prev_path_node_by_id(path_rank, id2);

    // fail
    if (next1 == 0 || prev2 == 0) {
        return numeric_limits<int64_t>::max();
    }

    // find our positions on the path
    vector<size_t> positions1 = position_in_path(next1, name);
    vector<size_t> positions2 = position_in_path(prev2, name);
    // use the last node1 position and first node2 position.
    if (positions1.empty()
        || positions2.empty()) {
        return numeric_limits<int64_t>::max();
    }
    int64_t pos1 = (int64_t)positions1.back();
    int64_t pos2 = (int64_t)positions2[0];
    // shift over to the right of the left node if it's unchanged, and distinct from the right node.
    if (next1 == id1 && next1 != prev2) {
        pos1 += node_length(next1);
    }

    return abs(pos2 - pos1);
}

// like above, but find minumum over list of paths.  if names is empty, do all paths
// don't actually take strict minumum over all paths.  rather, prefer paths that
// contain the nodes when possible. 
int64_t XG::min_approx_path_distance(const vector<string>& names,
                                     int64_t id1, int64_t id2) const {

    int64_t min_distance = numeric_limits<int64_t>::max();
    pair<int64_t, vector<size_t> > near1 = nearest_path_node(id1);
    pair<int64_t, vector<size_t> > near2 = nearest_path_node(id2);
    if (near1.second.size() || near2.second.size()) {
        map<int, size_t> paths;
        for (auto& i : near1.second) paths[i]++;
        for (auto& i : near2.second) paths[i]++;
        for (auto& i : paths) {
            if (i.second < 2) continue;
            auto name = path_name(i.first);
            for (auto& p1 : position_in_path(near1.first, name)) {
                for (auto& p2 : position_in_path(near2.first, name)) {
                    int64_t distance = abs((int64_t)p1 - (int64_t)p2);
                    min_distance = min(distance, min_distance);
                }
            }
        }
    }
    return min_distance;
}
    
int64_t XG::closest_shared_path_oriented_distance(int64_t id1, size_t offset1, bool rev1,
                                                  int64_t id2, size_t offset2, bool rev2,
                                                  size_t max_search_dist) const {

#ifdef debug_algorithms
    cerr << "[XG] estimating oriented distance between " << id1 << "[" << offset1 << "]" << (rev1 ? "-" : "+") << " and " << id2 << "[" << offset2 << "]" << (rev2 ? "-" : "+") << " with max search distance of " << max_search_dist << endl;
#endif
    // maps of oriented paths to (node id, strand, oriented distance) tuples
    map<pair<size_t, bool>, tuple<int64_t, bool, int64_t>> path_dists_1;
    map<pair<size_t, bool>, tuple<int64_t, bool, int64_t>> path_dists_2;
    
    set<pair<size_t, bool>> shared_paths;
    
    // ensure that the paths of the start nodes are added, even if their ends are too far away
    // from the positions for the search to explore
    for (const pair<size_t, bool>& oriented_path_rank : paths_of_node_traversal(id1, rev1)) {
        path_dists_1[oriented_path_rank] = make_tuple(id1, rev1, -((int64_t) offset1));
    }
    for (const pair<size_t, bool>& oriented_path_rank : paths_of_node_traversal(id2, rev2)) {
        path_dists_2[oriented_path_rank] = make_tuple(id2, rev2, -((int64_t) offset2));
        if (path_dists_1.count(oriented_path_rank)) {
            shared_paths.insert(oriented_path_rank);
        }
    }
    
    // priority queues over (distance, id, strand, search backward) tuples
    // distance is measure at the end of the node, so it's actually the distance
    // to the next nodes we will traverse to
    // there is a separate queue for each of the positions
    priority_queue<tuple<int64_t, int64_t, bool, bool>,
                   vector<tuple<int64_t, int64_t, bool, bool>>,
                   std::greater<tuple<int64_t, int64_t, bool, bool>>> queue_1, queue_2;
    set<pair<int64_t, bool>> queued_1, queued_2;
    
    // if we already found shared paths on the start nodes, don't search anymore
    if (shared_paths.empty()) {
        // add in the initial traversals in both directions from both start nodes
        queue_1.emplace((int64_t) offset1 - (int64_t) node_length(id1), id1, rev1, true);
        queue_1.emplace(-((int64_t) offset1), id1, rev1, false);
        queue_2.emplace((int64_t) offset2 - (int64_t) node_length(id2), id2, rev2, true);
        queue_2.emplace(-((int64_t) offset2), id2, rev2, false);
        
        // mark the initial traversals as queued
        queued_1.emplace(id1, rev1);
        queued_2.emplace(id2, rev2);
        
        while (!(queue_1.empty() && queue_2.empty()) && shared_paths.empty()) {
            // get the queue that has the next shortest path
            auto curr_queue = &queue_1;
            auto curr_queued = &queued_1;
            auto curr_path_dists = &path_dists_1;
            auto other_path_dists = &path_dists_2;
            if (queue_1.empty() ? true : (queue_2.empty() ? false : get<0>(queue_1.top()) > get<0>(queue_2.top()))) {
                curr_queue = &queue_2;
                curr_queued = &queued_2;
                std::swap(curr_path_dists, other_path_dists);
            }
            
            tuple<int64_t, int64_t, bool, bool> trav = curr_queue->top();
            curr_queue->pop();
            
#ifdef debug_algorithms
            cerr << "[XG] traversing " << get<1>(trav) << (get<2>(trav) ? "-" : "+") << " in " << (get<3>(trav) ? "backwards" : "forward") << " direction at distance " << get<0>(trav) << endl;
#endif
            
            // don't look any further if the next closest traversal is beyond the maximum distance
            if ( get<0>(trav) > (int64_t) max_search_dist) {
                break;
            }
            
            int64_t dist = get<0>(trav) + node_length(get<1>(trav));
            
            if ((get<1>(trav) != id1 || get<2>(trav) != rev1) && (get<1>(trav) != id2 || get<2>(trav) != rev2)) {
                // this is not one of the start positions, so it might have new paths on it
                for (const pair<size_t, bool>& path_orientation : paths_of_node_traversal(get<1>(trav), get<2>(trav))) {
#ifdef debug_algorithms
                    cerr << "\ttraversal is on path " << path_orientation.first << " in " << (path_orientation.second ? "reverse" : "forward") << " orientation" << endl;
#endif
                    if (!curr_path_dists->count(path_orientation)) {
                        // record the oriented distance to the forward beginning of the node, relative to the start traversal
                        (*curr_path_dists)[path_orientation] = make_tuple(get<1>(trav), get<2>(trav),
                                                                          get<3>(trav) ? -dist : get<0>(trav));
                        // have we found nodes that share a path yet?
                        if (other_path_dists->count(path_orientation)) {
                            shared_paths.insert(path_orientation);
                        }
                    }
                }
            }
            
            // move in the search direction away from this node traversal and queue them up
            bool search_backward = get<2>(trav) != get<3>(trav);
            for (const Edge& edge : search_backward ? edges_on_start(get<1>(trav)) : edges_on_end(get<1>(trav))) {
                bool next_rev;
                int64_t next_id;
                if (edge.from() == get<1>(trav) && edge.from_start() == search_backward) {
                    next_id = edge.to();
                    next_rev = edge.to_end() != get<3>(trav);
                }
                else {
                    next_id = edge.from();
                    next_rev = edge.from_start() == get<3>(trav);
                }
                
                
                if (!curr_queued->count(make_pair(next_id, next_rev))) {
                    curr_queued->emplace(next_id, next_rev);
                    curr_queue->emplace(dist, next_id, next_rev, get<3>(trav));
                }
            }
        }
    }
    
#ifdef debug_algorithms
    cerr << "[XG] found a shared path or exhausted search distance" << endl;
#endif
    
    // we will look for minimum absolute distance, so set it to the max to begin
    int64_t approx_dist = std::numeric_limits<int64_t>::max();
    for (const pair<size_t, bool>& oriented_path : shared_paths) {
#ifdef debug_algorithms
        cerr << "[XG] estimating distance with shared path " << oriented_path.first << (oriented_path.second ? "-" : "+") << endl;
#endif
        XGPath& path = *paths[oriented_path.first - 1];
        auto& node_trav_1 = path_dists_1[oriented_path];
        auto& node_trav_2 = path_dists_2[oriented_path];
        
        // the net distance searched between the two points to get to nodes on the path
        int64_t relative_offset = get<2>(node_trav_1) - get<2>(node_trav_2);
        
        vector<size_t> node_ranks_1 = node_ranks_in_path(get<0>(node_trav_1), oriented_path.first);
        vector<size_t> node_ranks_2 = node_ranks_in_path(get<0>(node_trav_2), oriented_path.first);
        
        // get the orientations of each occurrence of the node in the path
        vector<bool> strand_1(node_ranks_1.size());
        vector<bool> strand_2(node_ranks_2.size());
        for (size_t i = 0; i < node_ranks_1.size(); i++) {
            strand_1[i] = path.directions[node_ranks_1[i]];
        }
        for (size_t i = 0; i < node_ranks_2.size(); i++) {
            strand_2[i] = path.directions[node_ranks_2[i]];
        }
        
        // check each pair of node traversals for orientation consistency
        for (size_t i = 0; i < node_ranks_1.size(); i++) {
            for (size_t j = 0; j < node_ranks_2.size(); j++) {
                // both traversals must be on the same orientation relative to the path
                if ((get<1>(node_trav_1) == strand_1[i]) == (get<1>(node_trav_2) == strand_2[j])) {
                    // add up the distance between these nodes in the path plus the distance trarsed to them
                    // n.b. if the node traversals occur on the reverse strand of the path, the traversal
                    // distances represent searches to the opposite sides of the node, so the interval
                    // is offset by one node
#ifdef debug_algorithms
                    cerr << "[XG] found consistently ordered traversals at ranks " << node_ranks_1[i] << " and " << node_ranks_2[j] << endl;
#endif
                    int64_t interval_dist = relative_offset;
                    if (oriented_path.second) {
                        interval_dist += (path.positions[node_ranks_1[i]] + node_length(get<0>(node_trav_1))) - (path.positions[node_ranks_2[j]] + node_length(get<0>(node_trav_2)));
                    }
                    else {
                        interval_dist += path.positions[node_ranks_2[j]] - path.positions[node_ranks_1[i]];
                    }
#ifdef debug_algorithms
                    cerr << "[XG] estimating distance on path " << oriented_path.first << (oriented_path.second ? "-" : "+") << " at " << interval_dist << endl;
#endif
                    // find the minimum absolute distance, but retain signing
                    if (abs(interval_dist) < abs(approx_dist)) {
                        approx_dist = interval_dist;
                    }
                }
            }
        }
    }
    
    return approx_dist;
}

void XG::for_path_range(const string& name, int64_t start, int64_t stop,
                        function<void(int64_t)> lambda, bool is_rev) const {

    // what is the node at the start, and at the end
    auto& path = *paths[path_rank(name)-1];
    size_t plen = path.offsets.size();
    if (start > plen) return; // no overlap with path
    // careful not to exceed the path length
    if (stop >= plen) stop = plen-1;
    if (is_rev) {
        start = plen - start;
        stop = plen - stop;
    }
    size_t pr1 = path.offsets_rank(start+1)-1;
    size_t pr2 = path.offsets_rank(stop+1)-1;

    // Grab the IDs visited in order along the path
    auto& pi_wt = path.ids;
    for (size_t i = pr1; i <= pr2; ++i) {
        // For all the visits along this section of path, grab the node being visited and all its edges.
        int64_t id = pi_wt[i];
        lambda(id);
    }
}

void XG::get_path_range(const string& name, int64_t start, int64_t stop, Graph& g, bool is_rev) const {

    set<int64_t> nodes;
    set<pair<side_t, side_t> > edges;

    for_path_range(name, start, stop, [&](int64_t id) {
            nodes.insert(id);
            for (auto& e : edges_from(id)) {
                edges.insert(make_pair(make_side(e.from(), e.from_start()), make_side(e.to(), e.to_end())));
            }
            for (auto& e : edges_to(id)) {
                edges.insert(make_pair(make_side(e.from(), e.from_start()), make_side(e.to(), e.to_end())));
            }
        }, is_rev);

    for (auto& n : nodes) {
        *g.add_node() = node(n);
    }
    
    map<string, Path*> local_paths;
    for (auto& n : nodes) {
        for (auto& m : node_mappings(n)) {
            if (local_paths.find(m.first) == local_paths.end()) {
                Path* p = g.add_path();
                local_paths[m.first] = p;
                p->set_name(m.first);
            }
            Path* new_path = local_paths[m.first];
            // TODO output mapping direction
            //if () { m.second.is_reverse(true); }
            for (auto& n : m.second) {
                *new_path->add_mapping() = n;
            }
        }
    }
    for (auto& e : edges) {
        Edge edge;
        edge.set_from(side_id(e.first));
        edge.set_from_start(side_is_end(e.first));
        edge.set_to(side_id(e.second));
        edge.set_to_end(side_is_end(e.second));
        *g.add_edge() = edge;
    }
}

size_t XG::node_occs_in_path(int64_t id, const string& name) const {
    return node_occs_in_path(id, path_rank(name));
}

size_t XG::node_occs_in_path(int64_t id, size_t rank) const {
    size_t p = rank-1;
    auto& pi_wt = paths[p]->ids;
    return pi_wt.rank(pi_wt.size(), id);
}

vector<size_t> XG::node_ranks_in_path(int64_t id, const string& name) const {
    return node_ranks_in_path(id, path_rank(name));
}

vector<size_t> XG::node_ranks_in_path(int64_t id, size_t rank) const {
    vector<size_t> ranks;
    size_t p = rank-1;
    size_t occs = node_occs_in_path(id, rank);
    for (size_t i = 1; i <= occs; ++i) {
        ranks.push_back(paths[p]->ids.select(i, id));
        auto m = paths[p]->mapping(ranks.back());
    }
    return ranks;
}

vector<size_t> XG::position_in_path(int64_t id, const string& name) const {
    return position_in_path(id, path_rank(name));
}

vector<size_t> XG::position_in_path(int64_t id, size_t rank) const {
    auto& path = *paths[rank-1];
    vector<size_t> pos_in_path;
    for (auto i : node_ranks_in_path(id, rank)) {
        pos_in_path.push_back(path.positions[i]);
    }
    return pos_in_path;
}

map<string, vector<size_t> > XG::position_in_paths(int64_t id, bool is_rev, size_t offset) const {
    map<string, vector<size_t> > positions;
    for (auto& prank : paths_of_node(id)) {
        auto& path = *paths[prank-1];
        auto& pos_in_path = positions[path_name(prank)];
        for (auto i : node_ranks_in_path(id, prank)) {
            size_t pos = offset + (is_rev ?
                                   path_length(prank) - path.positions[i] - node_length(id)
                                   : path.positions[i]);
            pos_in_path.push_back(pos);
        }
    }
    return positions;
}

map<string, vector<size_t> > XG::distance_in_paths(int64_t id1, bool is_rev1, size_t offset1,
                                                   int64_t id2, bool is_rev2, size_t offset2) const {
    auto pos1 = position_in_paths(id1, is_rev1, offset1);
    auto pos2 = position_in_paths(id2, is_rev2, offset2);
    map<string, vector<size_t> > dist;
    // position in a path is undefined in inversion
    if (is_rev1 != is_rev2) {
        return dist;
    }
    for (auto& c1 : pos1) {
        auto c2 = pos2.find(c1.first);
        if (c2 != pos2.end()) {
            auto& d = dist[c1.first];
            // distances are a cross of the points
            for (auto o1 : c1.second) {
                for (auto o2 : c2->second) {
                    d.push_back(o1-o2);
                }
            }
        }
    }
    return dist;
}

int XG::min_distance_in_paths(int64_t id1, bool is_rev1, size_t offset1,
                              int64_t id2, bool is_rev2, size_t offset2) const {
    auto dist = distance_in_paths(id1, is_rev1, offset1,
                                  id2, is_rev2, offset2);
    int min_dist = std::numeric_limits<int>::max();
    for (auto& c : dist) {
        for (auto& o : c.second) {
            if (abs(o) < abs(min_dist)) {
                min_dist = o;
            }
        }
    }
    return min_dist;
}

int64_t XG::node_at_path_position(const string& name, size_t pos) const {
    size_t p = path_rank(name)-1;
    return paths[p]->ids[paths[p]->offsets_rank(pos+1)-1];
}

Mapping XG::mapping_at_path_position(const string& name, size_t pos) const {
    size_t p = path_rank(name)-1;
    return paths[p]->mapping(paths[p]->offsets_rank(pos+1)-1);
}

size_t XG::node_start_at_path_position(const string& name, size_t pos) const {
    size_t p = path_rank(name)-1;
    size_t position_rank = paths[p]->offsets_rank(pos+1);
    return paths[p]->offsets_select(position_rank);
}

Alignment XG::target_alignment(const string& name, size_t pos1, size_t pos2, const string& feature) const {
    Alignment aln;
    const XGPath& path = *paths[path_rank(name)-1];
    size_t first_node_start = path.offsets_select(path.offsets_rank(pos1+1));
    int64_t trim_start = pos1 - first_node_start;
    {
        Mapping* first_mapping = aln.mutable_path()->add_mapping();
        *first_mapping = mapping_at_path_position(name, pos1);
        Edit* e = first_mapping->add_edit();
        e->set_to_length(node_length(first_mapping->position().node_id())-trim_start);
        e->set_from_length(e->to_length());
    }
    // get p to point to the next step (or past it, if we're a feature on a single node)
    int64_t p = (int64_t)pos1 + node_length(aln.path().mapping(0).position().node_id()) - trim_start;
    while (p < pos2) {
        Mapping m = mapping_at_path_position(name, p);
        Edit* e = m.add_edit();
        e->set_to_length(node_length(m.position().node_id()));
        e->set_from_length(e->to_length());
        *aln.mutable_path()->add_mapping() = m;
        p += mapping_from_length(aln.path().mapping(aln.path().mapping_size()-1));
    }
    // trim to the target
    int64_t trim_end = p - pos2;
    if (trim_start) {
        *aln.mutable_path() = cut_path(aln.path(), trim_start).second;
    }
    if (trim_end) {
        *aln.mutable_path() = cut_path(aln.path(), path_from_length(aln.path()) - trim_end).first;
    }
    aln.set_name(feature);
    return aln;
}

Mapping new_mapping(const string& name, int64_t id, size_t rank, bool is_reverse) {
    Mapping m;
    m.mutable_position()->set_node_id(id);
    m.mutable_position()->set_is_reverse(is_reverse);
    m.set_rank(rank);
    return m;
}

void parse_region(const string& target, string& name, int64_t& start, int64_t& end) {
    start = -1;
    end = -1;
    size_t foundFirstColon = target.find(":");
    // we only have a single string, use the whole sequence as the target
    if (foundFirstColon == string::npos) {
        name = target;
    } else {
        name = target.substr(0, foundFirstColon);
	    size_t foundRangeDash = target.find("-", foundFirstColon);
        if (foundRangeDash == string::npos) {
            start = atoi(target.substr(foundFirstColon + 1).c_str());
            end = start;
        } else {
            start = atoi(target.substr(foundFirstColon + 1, foundRangeDash - foundRangeDash - 1).c_str());
            end = atoi(target.substr(foundRangeDash + 1).c_str());
        }
    }
}

void to_text(ostream& out, Graph& graph) {
    out << "H" << "\t" << "HVN:Z:1.0" << endl;
    for (size_t i = 0; i < graph.node_size(); ++i) {
        auto& node = graph.node(i);
        out << "S" << "\t" << node.id() << "\t" << node.sequence() << endl;
    }
    for (size_t i = 0; i < graph.path_size(); ++i) {
        auto& path = graph.path(i);
        for (size_t j = 0; j < path.mapping_size(); ++j) {
            auto& mapping = path.mapping(i);
            string orientation = mapping.position().is_reverse() ? "-" : "+";
            out << "P" << "\t" << mapping.position().node_id() << "\t" << path.name() << "\t"
                << mapping.rank() << "\t" << orientation << "\n";
        }
    }
    for (int i = 0; i < graph.edge_size(); ++i) {
        auto& edge = graph.edge(i);
        out << "L" << "\t" << edge.from() << "\t"
            << (edge.from_start() ? "-" : "+") << "\t"
            << edge.to() << "\t"
            << (edge.to_end() ? "-" : "+") << endl;
    }
}

int64_t XG::where_to(int64_t current_side, int64_t visit_offset, int64_t new_side) const {
    // Given that we were at visit_offset on the current side, where will we be
    // on the new side? 
    
    // Work out where we're going as a node and orientation
    int64_t new_node_id = rank_to_id(new_side / 2);
    bool new_node_is_reverse = new_side % 2;
    
    // Work out what node and orientation we came from
    int64_t old_node_id = rank_to_id(current_side / 2);
    bool old_node_is_reverse = current_side % 2;
    
    // Work out what edges are going into the place we're going into.
    vector<Edge> edges = new_node_is_reverse ? edges_on_end(new_node_id) : edges_on_start(new_node_id);
    
    // Look at the edges we could have taken next
    vector<Edge> edges_out = old_node_is_reverse ? edges_on_start(old_node_id) : edges_on_end(old_node_id);
    
    return where_to(current_side, visit_offset, new_side, edges, edges_out);
}

int64_t XG::node_height(XG::ThreadMapping node) const {
  return h_iv[(node_rank_as_entity(node.node_id) - 1) * 2 + node.is_reverse];
}

int64_t XG::where_to(int64_t current_side, int64_t visit_offset, int64_t new_side, vector<Edge>& edges_into_new, vector<Edge>& edges_out_of_old) const {
    // Given that we were at visit_offset on the current side, where will we be
    // on the new side?

    // What will the new visit offset be?
    int64_t new_visit_offset = 0;

    // Work out where we're going as a node and orientation
    int64_t new_node_id = rank_to_id(new_side / 2);
    bool new_node_is_reverse = new_side % 2;

    // Work out what edges are going into the place we're going into.

    // Work out what node and orientation we came from
    int64_t old_node_id = rank_to_id(current_side / 2);
    bool old_node_is_reverse = current_side % 2;

    // What edge are we following
    Edge edge_taken = make_edge(old_node_id, old_node_is_reverse, new_node_id, new_node_is_reverse);

    // Make sure we find it
    bool edge_found = false;

    for(auto& edge : edges_into_new) {
        // Look at every edge in order.

        if(edges_equivalent(edge, edge_taken)) {
            // If we found the edge we're taking, break.
            edge_found = true;
            break;
        }

        // Otherwise add in the threads on this edge to the offset

        // Get the orientation number for this edge (which is *not* the edge we
        // are following and so doesn't involve old_node_anything). We only
        // treat it as reverse if the reverse direction is the only direction we
        // can take to get here.
        int64_t edge_orientation_number = ((edge_rank_as_entity(edge) - 1) * 2) + arrive_by_reverse(edge, new_node_id, new_node_is_reverse);

        int64_t contribution = h_iv[edge_orientation_number];
#ifdef VERBOSE_DEBUG
        cerr << contribution << " (from prev edge " << edge.from() << (edge.from_start() ? "L" : "R") << "-" << edge.to() << (edge.to_end() ? "R" : "L") << " at " << edge_orientation_number << ") + ";
#endif
        new_visit_offset += contribution;
    }

    assert(edge_found);

    // What edge out of all the edges we can take are we taking?
    int64_t edge_taken_index = -1;

    // Look at the edges we could have taken next

    for(int64_t i = 0; i < edges_out_of_old.size(); i++) {
        if(edges_equivalent(edges_out_of_old[i], edge_taken)) {
            // i is the index of the edge we took, of the edges available to us.
            edge_taken_index = i;
            break;
        }
    }

    assert(edge_taken_index != -1);

    // Get the rank in B_s[] for our current side of our visit offset among
    // B_s[] entries pointing to the new node and add that in. Make sure to +2
    // to account for the nulls and separators.
    int64_t contribution = bs_rank(current_side, visit_offset, edge_taken_index + 2);
#ifdef VERBOSE_DEBUG
    cerr << contribution << " (via this edge) + ";
#endif
    new_visit_offset += contribution;

    // Get the number of threads starting at the new side and add that in.
    contribution = ts_iv[new_side];
#ifdef VERBOSE_DEBUG
    cerr << contribution << " (starting here) = ";
#endif
    new_visit_offset += contribution;
#ifdef VERBOSE_DEBUG
    cerr << new_visit_offset << endl;
#endif

    // Now we know where it actually ends up: after all the threads that start,
    // all the threads that come in via earlier edges, and all the previous
    // threads going there that come via this edge.
    return new_visit_offset;
}

XG::thread_t XG::extract_thread(xg::XG::ThreadMapping node, int64_t offset = 0, int64_t max_length = 0) {
  thread_t path;
  int64_t side = (node.node_id)*2 + node.is_reverse;
  bool continue_search = true;
  while(continue_search) {
    xg::XG::ThreadMapping m = {rank_to_id(side / 2), (bool) (side % 2)};
    path.push_back(m);
    // Work out where we go:
    // What edge of the available edges do we take?
    int64_t edge_index = bs_get(side, offset);
    assert(edge_index != BS_SEPARATOR);
    if(edge_index == BS_NULL) {
        // Path ends here.
        break;
    } else {
        // If we've got an edge, convert to an actual edge index
        edge_index -= 2;
    }
    // We also should not have negative edges.
    assert(edge_index >= 0);
    // Look at the edges we could have taken next
    vector<Edge> edges_out = side % 2 ? edges_on_start(rank_to_id(side / 2)) :
          edges_on_end(rank_to_id(side / 2));
    assert(edge_index < edges_out.size());
    Edge& taken = edges_out[edge_index];
    // Follow the edge
    int64_t other_node = taken.from() == rank_to_id(side / 2) ? taken.to() :
          taken.from();
    bool other_orientation = (side % 2) != taken.from_start() != taken.to_end();
    // Get the side
    int64_t other_side = id_to_rank(other_node) * 2 + other_orientation;
    // Go there with where_to
    offset = where_to(side, offset, other_side);
    side = other_side;
    // Continue the process from this new side
    if(max_length != 0) {
      if(path.size() >= max_length) {
        continue_search = false;
      }
    }
  }
  return path;
}

void XG::insert_threads_into_dag(const vector<thread_t>& t, const vector<string>& names) {

    // Store the names
    for (auto& name : names) {
        names_str.append("$" + name);
    }
#ifdef VERBOSE_DEBUG
    cerr << "Compressing thread names..." << endl;
#endif
    tn_bake();

    // store the sides in order of their addition to the threads
    int_vector<> sides_ordered_by_thread_id(t.size()*2); // fwd and reverse

    // store the start+offset for each thread and its reverse complement
    int_vector<> tin_iv(t.size()*2+2);
    int_vector<> tio_iv(t.size()*2+2);
    int thread_count = 0;
    
    auto emit_destinations = [&](int64_t node_id, bool is_reverse, vector<size_t> destinations) {
        // We have to take this destination vector and store it in whatever B_s
        // storage we are using.
        
        int64_t node_side = id_to_rank(node_id) * 2 + is_reverse;
        
        // Copy all the destinations into the succinct B_s storage
        bs_set(node_side, destinations);
        
        // Set the number of total visits to this side.
        h_iv[(node_rank_as_entity(node_id) - 1) * 2 + is_reverse] = destinations.size();
    
#ifdef VERBOSE_DEBUG
        cerr << "Found " << destinations.size() << " visits total to node " << node_id << (is_reverse ? "-" : "+") << endl;
#endif
    };
    
    auto emit_edge_traversal = [&](int64_t node_id, bool from_start, int64_t next_node_id, bool to_end) {
        // We have to store the fact that we traversed this edge in the specified direction in our succinct storage. 
        
        // Find the edge as it actually appears in the graph.
        Edge canonical = canonicalize(make_edge(node_id, from_start, next_node_id, to_end));
        
        // We're departing along this edge, so our orientation cares about
        // whether we have to take the edge forward or backward when departing.
        auto edge_rank = edge_rank_as_entity(canonical);
        assert(edge_rank != numeric_limits<size_t>::max()); // We must actually have the edge
        int64_t edge_orientation_number = (edge_rank - 1) * 2 +
            depart_by_reverse(canonical, node_id, from_start);
                
#ifdef VERBOSE_DEBUG
        cerr << "We need to add 1 to the traversals of oriented edge " << edge_orientation_number << endl;
#endif
                
        // Increment the count for the edge
        h_iv[edge_orientation_number]++; 
    };
    
    auto emit_thread_start = [&](int64_t node_id, bool is_reverse) {
        // Record that an (orientation of) a thread starts at this node in this
        // orientation. We have to update our thread start succinct data
        // structure.
        
        int64_t node_side = id_rev_to_side(node_id, is_reverse);
        
        // Say we start one more thread on this side.
        ts_iv[node_side]++;
        // Record the side
        sides_ordered_by_thread_id[thread_count] = node_side;
        // Sum the number of threads
        thread_count++;

#ifdef VERBOSE_DEBUG
        cerr << "A thread starts at " << node_side << " for " <<  node_id << (is_reverse ? "-" : "+") << endl;
#endif
        
    };

    // We want to go through and insert running forward through the DAG, and
    // then again backward through the DAG.
    auto insert_in_direction = [&](bool insert_reverse) {

        // First sort out the thread numbers by the node they start at.
        // We know all the threads go the same direction through each node.
        map<int64_t, list<size_t>> thread_numbers_by_start_node;
        
        for(size_t i = 0; i < t.size(); i++) {
            if(t[i].size() > 0) {
                // Do we start with the first or last mapping in the thread?
                size_t thread_start = insert_reverse ? t[i].size() - 1 : 0;
                auto& mapping = t[i][thread_start];
                thread_numbers_by_start_node[mapping.node_id].push_back(i);
                // we know the mapping node id and rank
                // so we can construct the start position for this entity
                int k = 2*(i+1) + insert_reverse;
                tin_iv[k] = mapping.node_id;
                // nb: the rank of this thread among those starting at this side
                tio_iv[k] = thread_numbers_by_start_node[mapping.node_id].size()-1;
                // Say a thread starts here, going in the orientation determined
                // by how the node is visited and how we're traversing the path.
                emit_thread_start(mapping.node_id, mapping.is_reverse != insert_reverse);
            }
        }
        
        // We have this message-passing architecture, where we send groups of
        // threads along edges to destination nodes. This records, by edge rank of
        // the traversed edge (with 0 meaning starting there), the group of threads
        // coming in along that edge, and the offset in each thread that the visit
        // to the node is at. These are messages passed along the edge from the
        // earlier node to the later node (since we know threads follow a DAG).
        map<size_t, list<pair<size_t, size_t>>> edge_to_ordered_threads;
        
        for(size_t node_rank = (insert_reverse ? max_node_rank() : 1);
            node_rank != (insert_reverse ? 0 : max_node_rank() + 1);
            node_rank += (insert_reverse ? -1 : 1)) {
            // Then we start at the first node in the DAG
            
            int64_t node_id = rank_to_id(node_rank);
            
#ifdef VERBOSE_DEBUG
            if(node_id % 10000 == 1) {
                cerr << "Processing node " << node_id << endl;
            }
#endif
            
            // We order the thread visits starting there, and then all the threads
            // coming in from other places, ordered by edge traversed.
            // Stores a pair of thread number and mapping index in the thread.
            list<pair<size_t, size_t>> threads_visiting;
            
            if(thread_numbers_by_start_node.count(node_id)) {
                // Grab the threads starting here
                for(size_t thread_number : thread_numbers_by_start_node.at(node_id)) {
                    // For every thread that starts here, say it visits here
                    // with its first mapping (0 for forward inserts, last one
                    // for reverse inserts).
                    threads_visiting.emplace_back(thread_number, insert_reverse ? t[thread_number].size() - 1 : 0);
                }
                thread_numbers_by_start_node.erase(node_id);
            }
            
            
            for(Edge& in_edge : edges_of(node_id)) {
                // Look at all the edges on the node. Messages will only exist on
                // the incoming ones.
                auto edge_rank = edge_rank_as_entity(in_edge);
                if(edge_to_ordered_threads.count(edge_rank)) {
                    // We have messages coming along this edge on our start
                    
                    // These threads come in next. Splice them in because they
                    // already have the right mapping indices.
                    threads_visiting.splice(threads_visiting.end(), edge_to_ordered_threads[edge_rank]);
                    edge_to_ordered_threads.erase(edge_rank);
                }
            }
            
            if(threads_visiting.empty()) {
                // Nothing visits here, so there's no cool succinct data structures
                // to generate.
                continue;
            }
            
            
            // Some threads visit here! Determine our orientation from the first
            // and assume it applies to all threads visiting us.
            auto& first_visit = threads_visiting.front();
            bool node_is_reverse = t[first_visit.first][first_visit.second].is_reverse;
            // When we're inserting threads backwards, we need to treat forward
            // nodes as reverse and visa versa, to leave the correct side.
            node_is_reverse = node_is_reverse != insert_reverse;
            
            // Now we have all the threads coming through this node, and we know
            // which way they are going.

            // Make a map from outgoing edge rank to the B_s array number (0 for
            // stop here, 1 reserved as a separator, and 2 through n corresponding
            // to outgoing edges in order) for this node's outgoing side.
            map<size_t, size_t> edge_rank_to_local_edge_number;
            auto outgoing_edges = node_is_reverse ? edges_on_start(node_id) : edges_on_end(node_id);
            for(size_t i = 0; i < outgoing_edges.size(); i++) {
                size_t edge_rank = edge_rank_as_entity(outgoing_edges[i]);
                edge_rank_to_local_edge_number[edge_rank] = i + 2;
            }
            
            // Make a vector we'll fill in with all the B array values (0 for stop,
            // 2 + edge number for outgoing edge)
            vector<size_t> destinations;
            
            for(auto& visit : threads_visiting) {
                // Now go through all the path visits, fill in the edge numbers (or 0
                // for stop) they go to, and stick visits to the next mappings in the
                // correct message lists.
                if(insert_reverse ? (visit.second != 0) : (visit.second + 1 < t[visit.first].size())) {
                    // This visit continues on from here
                    
                    // Make a visit to the next mapping on the path
                    auto next_visit = visit;
                    next_visit.second += insert_reverse ? -1 : 1;
                    
                    // Work out what node that is, and what orientation
                    auto& next_mapping = t[next_visit.first][next_visit.second];
                    int64_t next_node_id = next_mapping.node_id;
                    bool next_is_reverse = next_mapping.is_reverse != insert_reverse;
                    
                    // Figure out the rank of the edge we need to take to get
                    // there. Note that we need to make sure we can handle going
                    // forward and backward over edges.
                    Edge canonical = canonicalize(make_edge(node_id, node_is_reverse, next_node_id, next_is_reverse));
                    size_t next_edge_rank = edge_rank_as_entity(canonical);
                    
                    // Look up what local edge number that edge gets and say we follow it.
                    destinations.push_back(edge_rank_to_local_edge_number.at(next_edge_rank));
                    
                    // Send the new mapping along the edge after all the other ones
                    // we've sent along the edge
                    edge_to_ordered_threads[next_edge_rank].push_back(next_visit);
                    
                    // Say we traverse an edge going from this node in this
                    // orientation to that node in that orientation.
                    emit_edge_traversal(node_id, node_is_reverse, next_node_id, next_is_reverse);
                    
                } else {
                    // This visit ends here
#ifdef VERBOSE_DEBUG
                    if(insert_reverse) {
                        cerr << "A thread ends here because " << visit.second << " is 0 " << endl;
                    } else {
                        cerr << "A thread ends here because " << visit.second + 1 << " is >= " << t[visit.first].size() << endl;
                    }
#endif
                    destinations.push_back(BS_NULL);
                }
            }
            
            // Emit the destinations array for the node. Store it in whatever
            // sort of succinct storage we are using...
            // We need to send along the side (false for left, true for right)
            emit_destinations(node_id, node_is_reverse, destinations);
            
            // We repeat through all nodes until done.
        }
    
        // OK now we have gone through the whole set of everything and inserted
        // in this direction.
    };
    
    // Actually call the inserts
#ifdef VERBOSE_DEBUG
    cerr << "Inserting threads forwards..." << endl;
#endif
    insert_in_direction(false);
#ifdef VERBOSE_DEBUG
    cerr << "Inserting threads backwards..." << endl;
#endif
    insert_in_direction(true);
    
    // Actually build the B_s arrays for rank and select.
#ifdef VERBOSE_DEBUG
    cerr << "Creating final compressed array..." << endl;
#endif
    bs_bake();
    
    // compress the starts for the threads
    util::assign(tin_civ, int_vector<>(tin_iv));
    util::assign(tio_civ, int_vector<>(tio_iv));
    util::bit_compress(sides_ordered_by_thread_id);
    // and build up the side wt
    construct_im(side_thread_wt, sides_ordered_by_thread_id);
}

void XG::insert_thread(const thread_t& t, const string& name) {
    // We're going to insert this thread
    
    auto insert_thread_forward = [&](const thread_t& thread) {
    
#ifdef VERBOSE_DEBUG
        cerr << "Inserting thread with " << thread.size() << " mappings" << endl;
#endif
        // Where does the current visit fall on its node? On the first node we
        // arbitrarily decide to be first of all the threads starting there.
        // TODO: Make sure that we actually end up ordering starts based on path
        // name or something later.
        int64_t visit_offset = 0;
        for(size_t i = 0; i < thread.size(); i++) {
            // For each visit to a node...
        
            // What side are we visiting?
            int64_t node_id = thread[i].node_id;
            bool node_is_reverse = thread[i].is_reverse;
            int64_t node_side = id_to_rank(node_id) * 2 + node_is_reverse;
            
#ifdef VERBOSE_DEBUG
            cerr << "Visit side " << node_side << endl;
#endif

            // Where are we going next?
            
            if(i == thread.size() - 1) {
                // This is the last visit. Send us off to null
                
#ifdef VERBOSE_DEBUG
                cerr << "End the thread." << endl;
#endif
                // Stick a new entry in the B array at the place where it belongs.
                bs_insert(node_side, visit_offset, BS_NULL);
            } else {
                // This is not the last visit. Send us off to the next place, and update the count on the edge.
                
                // Work out where we're actually going next
                int64_t next_id = thread[i + 1].node_id;
                bool next_is_reverse = thread[i + 1].is_reverse;
                int64_t next_side = id_to_rank(next_id) * 2 + next_is_reverse;

                // What edge do we take to get there? We're going to search for
                // the actual edge articulated in the official orientation.
                Edge edge_wanted = make_edge(node_id, node_is_reverse, next_id, next_is_reverse);
                
                // And what is its index in the edges we can take?
                int64_t edge_taken_index = -1;
                
                // Look at the edges we could have taken
                vector<Edge> edges_out = node_is_reverse ? edges_on_start(node_id) : edges_on_end(node_id);
                for(int64_t j = 0; j < edges_out.size(); j++) {
                    if(edge_taken_index == -1 && edges_equivalent(edges_out[j], edge_wanted)) {
                        // i is the index of the edge we took, of the edges available to us.
                        edge_taken_index = j;
                    }
#ifdef VERBOSE_DEBUG
                    cerr << "Edge #" << j << ": "  << edges_out[j].from() << (edges_out[j].from_start() ? "L" : "R") << "-" << edges_out[j].to() << (edges_out[j].to_end() ? "R" : "L") << endl;
                    
                    // Work out what its number is for the orientation it goes
                    // out in. We know we have this edge, so we just see if we
                    // have to depart in reveres and if so take the edge in
                    // reverse.
                    int64_t edge_orientation_number = (edge_rank_as_entity(edges_out[j]) - 1) * 2 + depart_by_reverse(edges_out[j], node_id, node_is_reverse);
                    
                    cerr << "\tOrientation rank: " << edge_orientation_number << endl;
#endif
                }
                
                if(edge_taken_index == -1) {
                    cerr << "[xg] error: step " << i << " of thread: "
                        << edge_wanted.from() << (edge_wanted.from_start() ? "L" : "R") << "-" 
                        << edge_wanted.to() << (edge_wanted.to_end() ? "R" : "L") << " does not exist" << endl;
                    cerr << "[xg] error: Possibilities: ";
                    for(Edge& edge_out : edges_out) {
                        cerr << edge_out.from() << (edge_out.from_start() ? "L" : "R") << "-" 
                            << edge_out.to() << (edge_out.to_end() ? "R" : "L") << " ";
                    }
                    cerr << endl;
                    cerr << "[xg] error: On start: ";
                    for(Edge& edge_out : edges_on_start(node_id)) {
                        cerr << edge_out.from() << (edge_out.from_start() ? "L" : "R") << "-" 
                            << edge_out.to() << (edge_out.to_end() ? "R" : "L") << " ";
                    }
                    cerr << endl;
                    cerr << "[xg] error: On end: ";
                    for(Edge& edge_out : edges_on_end(node_id)) {
                        cerr << edge_out.from() << (edge_out.from_start() ? "L" : "R") << "-" 
                            << edge_out.to() << (edge_out.to_end() ? "R" : "L") << " ";
                    }
                    cerr << endl;
                    cerr << "[xg] error: Both: ";
                    for(Edge& edge_out : edges_of(node_id)) {
                        cerr << edge_out.from() << (edge_out.from_start() ? "L" : "R") << "-" 
                            << edge_out.to() << (edge_out.to_end() ? "R" : "L") << " ";
                    }
                    cerr << endl;
                    cerr << "[xg] error: has_edge: " << has_edge(edge_wanted.from(), edge_wanted.from_start(), edge_wanted.to(), edge_wanted.to_end()) << endl;
                    assert(false);
                }
                
                assert(edge_taken_index != -1);

#ifdef VERBOSE_DEBUG
                cerr << "Proceed to " << next_side << " via edge #" << edge_taken_index << "/" << edges_out.size() << endl;
#endif
            
                // Make a nice reference to the edge we're taking in its real orientation.
                auto& edge_taken = edges_out[edge_taken_index];
            
                // Stick a new entry in the B array at the place where it belongs.
                // Make sure to +2 to leave room in the number space for the separators and null destinations.
                bs_insert(node_side, visit_offset, edge_taken_index + 2);
                
                // Update the usage count for the edge going form here to the next node
                // Make sure that edge storage direction is correct.
                // Which orientation of an edge are we crossing?
                int64_t edge_orientation_number = (edge_rank_as_entity(edge_taken) - 1) * 2 + depart_by_reverse(edge_taken, node_id, node_is_reverse);
                
#ifdef VERBOSE_DEBUG
                cerr << "We need to add 1 to the traversals of oriented edge " << edge_orientation_number << endl;
#endif
                
                // Increment the count for the edge
                h_iv[edge_orientation_number]++;
                
#ifdef VERBOSE_DEBUG
                cerr << "h = [";
                for(int64_t k = 0; k < h_iv.size(); k++) {
                    cerr << h_iv[k] << ", ";
                }
                cerr << "]" << endl;
#endif
                
                // Now where do we go to on the next visit?
                visit_offset = where_to(node_side, visit_offset, next_side);
                
#ifdef VERBOSE_DEBUG

                cerr << "Offset " << visit_offset << " at side " << next_side << endl;
#endif
                
            }
            
#ifdef VERBOSE_DEBUG
            
            cerr << "Node " << node_id << " orientation " << node_is_reverse <<
                " has rank " <<
                ((node_rank_as_entity(node_id) - 1) * 2 + node_is_reverse) <<
                " of " << h_iv.size() << endl;
#endif
            
            // Increment the usage count of the node in this orientation
            h_iv[(node_rank_as_entity(node_id) - 1) * 2 + node_is_reverse]++;
            
            if(i == 0) {
                // The thread starts here
                ts_iv[node_side]++;
            }
        }
        
    };
    
    // We need a simple reverse that works only for perfect match paths
    auto simple_reverse = [&](const thread_t& thread) {
        // Make a reversed version
        thread_t reversed;
        
        // TODO: give it a reversed name or something
        
        for(size_t i = thread.size(); i != (size_t) -1; i--) { 
            // Copy the mappings from back to front, flipping the is_reverse on their positions.
            ThreadMapping reversing = thread[thread.size() - 1 - i];
            reversing.is_reverse = !reversing.is_reverse;
            reversed.push_back(reversing);
        }
        
        return reversed;        
    };
    
    // Insert forward
    insert_thread_forward(t);
    
    // Insert reverse
    insert_thread_forward(simple_reverse(t));
    
    // Save the name
    names_str.append("$" + name);
}

auto XG::extract_threads_matching(const string& pattern, bool reverse) const -> map<string, list<thread_t>> {

    map<string, list<thread_t> > found;

    // get the set of threads that match the given pattern
    // for each thread, get its start position
    vector<int64_t> threads = threads_named_starting(pattern);
    for (auto& id : threads) {
        // For every thread starting there
        // make a new thread
        thread_t path;

        // Get the name of this thread
        string path_name = thread_name(id);

        // Start the side at i and the offset at j
        auto p = thread_start(id, reverse);
        int64_t side = id_rev_to_side(p.first, reverse);
        int64_t offset = p.second;

        while(true) {
                
            // Unpack the side into a node traversal
            ThreadMapping m = {rank_to_id(side/2), (bool) (side % 2)};

            // Add the mapping to the thread
            path.push_back(m);
                
            // Work out where we go
                
            // What edge of the available edges do we take?
            int64_t edge_index = bs_get(side, offset);
                
            // If we find a separator, we're very broken.
            assert(edge_index != BS_SEPARATOR);
                
            if(edge_index == BS_NULL) {
                // Path ends here.
                break;
            } else {
                // Convert to an actual edge index
                edge_index -= 2;
            }
                
            // We also should not have negative edges.
            assert(edge_index >= 0);
                
            // Look at the edges we could have taken next
            vector<Edge> edges_out = side % 2 ? edges_on_start(rank_to_id(side / 2)) : edges_on_end(rank_to_id(side / 2));
                
            assert(edge_index < edges_out.size());
                
            Edge& taken = edges_out[edge_index];
                
            // Follow the edge
            int64_t other_node = taken.from() == rank_to_id(side / 2) ? taken.to() : taken.from();
            bool other_orientation = (side % 2) != taken.from_start() != taken.to_end();
                
            // Get the side 
            int64_t other_side = id_to_rank(other_node) * 2 + other_orientation;
                
            // Go there with where_to
            offset = where_to(side, offset, other_side);
            side = other_side;
    
        }
            
        found[path_name].push_back(path);
            
    }
    
    return found;
    
}

auto XG::extract_threads(bool extract_reverse) const -> map<string, list<thread_t>> {

    // Fill in a map of lists of paths found by name
    map<string, list<thread_t> > found;

#ifdef VERBOSE_DEBUG
    cerr << "Extracting threads" << endl;
#endif
    // We consider "reverse" threads to be those that start on the higher-
    // numbered sides of their nodes.
    // We know sides 0 and 1 are unused, so the smallest side is 2.
    int64_t begin = !extract_reverse ? 2 : 3;
    int64_t end = !extract_reverse ? ts_iv.size()-1 : ts_iv.size();
    for(int64_t i = begin; i < end; i+=2) {
        // For every other real side
    
#ifdef VERBOSE_DEBUG
        cerr << ts_iv[i] << " threads start at side " << i << endl;
#endif
        // For each side
        if(ts_iv[i] == 0) {
            // Skip it if no threads start at it
            continue;
        }

        for(int64_t j = 0; j < ts_iv[i]; j++) {
            // For every thread starting there
      
#ifdef debug    
            cerr << "Extracting thread " << j << endl;
#endif
            
            // make a new thread
            thread_t path;
            
            // Start the side at i and the offset at j
            int64_t side = i;
            int64_t offset = j;

            // Get the name of this thread
            string path_name = thread_name(thread_starting_at(side, offset));

            while(true) {
                
                // Unpack the side into a node traversal
                ThreadMapping m = {rank_to_id(side / 2), (bool) (side % 2)};
                
                // Add the mapping to the thread
                path.push_back(m);
                
#ifdef VERBOSE_DEBUG
                cerr << "At side " << side << endl;
                
#endif
                // Work out where we go
                
                // What edge of the available edges do we take?
                int64_t edge_index = bs_get(side, offset);
                
                // If we find a separator, we're very broken.
                assert(edge_index != BS_SEPARATOR);
                
                if(edge_index == BS_NULL) {
                    // Path ends here.
                    break;
                } else {
                    // Convert to an actual edge index
                    edge_index -= 2;
                }
                
#ifdef VERBOSE_DEBUG
                cerr << "Taking edge #" << edge_index << " from " << side << endl;
#endif

                // We also should not have negative edges.
                assert(edge_index >= 0);
                
                // Look at the edges we could have taken next
                vector<Edge> edges_out = side % 2 ? edges_on_start(rank_to_id(side / 2)) : edges_on_end(rank_to_id(side / 2));
                
                assert(edge_index < edges_out.size());
                
                Edge& taken = edges_out[edge_index];
                
#ifdef VERBOSE_DEBUG
                cerr << edges_out.size() << " edges possible." << endl;
#endif
                // Follow the edge
                int64_t other_node = taken.from() == rank_to_id(side / 2) ? taken.to() : taken.from();
                bool other_orientation = (side % 2) != taken.from_start() != taken.to_end();
                
                // Get the side 
                int64_t other_side = id_to_rank(other_node) * 2 + other_orientation;
                
#ifdef VERBOSE_DEBUG
                cerr << "Go to side " << other_side << endl;
#endif
                
                // Go there with where_to
                offset = where_to(side, offset, other_side);
                side = other_side;
    
            }
            
            found[path_name].push_back(path);
            
        }
    }
    
    return found;
}

XG::destination_t XG::bs_get(int64_t side, int64_t offset) const {
#if GPBWT_MODE == MODE_SDSL
    if(!bs_arrays.empty()) {
        // We still have per-side arrays
        return bs_arrays.at(side - 2)[offset];
    } else {
        // We have a single big array
#ifdef VERBOSE_DEBUG
        cerr << "Range " << side << " has its separator at " << bs_single_array.select(side, BS_SEPARATOR) << endl;
        cerr << "Offset " << offset << " puts us at " << bs_single_array.select(side, BS_SEPARATOR) + 1 + offset << endl;
#endif
        return bs_single_array[bs_single_array.select(side, BS_SEPARATOR) + 1 + offset];
    }
#elif GPBWT_MODE == MODE_DYNAMIC
    // Start after the separator for the side and go offset from there.
    
    auto& bs_single_array = const_cast<rank_select_int_vector&>(this->bs_single_array);
    
    return bs_single_array.at(bs_single_array.select(side - 2, BS_SEPARATOR) + 1 + offset);
#endif
    
}

size_t XG::bs_rank(int64_t side, int64_t offset, destination_t value) const {
#if GPBWT_MODE == MODE_SDSL
    if(!bs_arrays.empty()) {
        throw runtime_error("No rank support until bs_bake() is called!");
    } else {
        size_t range_start = bs_single_array.select(side, BS_SEPARATOR) + 1;
        return bs_single_array.rank(range_start + offset, value) - bs_single_array.rank(range_start, value);
    }
#elif GPBWT_MODE == MODE_DYNAMIC

    auto& bs_single_array = const_cast<rank_select_int_vector&>(this->bs_single_array);

    // Where does the B_s[] range for the side we're interested in start?
    int64_t bs_start = bs_single_array.select(side - 2, BS_SEPARATOR) + 1;
    
    // Get the rank difference between the start and the start plus the offset.
    return bs_single_array.rank(bs_start + offset, value) - bs_single_array.rank(bs_start, value);
#endif
}

void XG::bs_set(int64_t side, vector<destination_t> new_array) {
#if GPBWT_MODE == MODE_SDSL
    // We always know bs_arrays will be big enough.
    
    // Turn the new array into a string of bytes.
    // TODO: none of the destinations can be 255 or greater!
    bs_arrays.at(side - 2) = string(new_array.size(), 0);
    copy(new_array.begin(), new_array.end(), bs_arrays.at(side - 2).begin());
    
#ifdef VERBOSE_DEBUG
    cerr << "B_s for " << side << ": ";
    for(auto entry : bs_arrays.at(side - 2)) { 
        cerr << to_string(entry);
    }
    cerr << endl;
#endif
#elif GPBWT_MODE == MODE_DYNAMIC
    auto current_separators = bs_single_array.rank(bs_single_array.size(), BS_SEPARATOR);
    while(current_separators <= side - 2) {
        // Tack on separators until we have enough
        bs_single_array.insert(bs_single_array.size(), BS_SEPARATOR);
        current_separators++;
    }

    // Where does the block we want start?
    size_t this_range_start = bs_single_array.select(side - 2, BS_SEPARATOR) + 1;
    
    // Where is the first spot not in the range for this side?
    int64_t this_range_past_end = (side - 2 == bs_single_array.rank(bs_single_array.size(), BS_SEPARATOR) - 1 ?
        bs_single_array.size() : bs_single_array.select(side - 2 + 1, BS_SEPARATOR));
    
    if(this_range_start != this_range_past_end) {
        // We can't overwrite! Just explode.
        throw runtime_error("B_s overwrite not supported");
    }
    
    size_t bs_insert_index = this_range_start;
    
    for(auto destination : new_array) {
        // Blit everything into the B_s array
        bs_single_array.insert(bs_insert_index, destination);
        bs_insert_index++;
    }
#endif
}

void XG::bs_insert(int64_t side, int64_t offset, destination_t value) {
#if GPBWT_MODE == MODE_SDSL
    // This is a pretty slow insert. Use set instead.

    auto& array_to_expand = bs_arrays.at(side - 2);
    
    // Stick one copy of the new entry in at the right position.
    array_to_expand.insert(offset, 1, value);
#elif GPBWT_MODE == MODE_DYNAMIC
     // Find the place to put it in the correct side's B_s and insert
     bs_single_array.insert(bs_single_array.select(side - 2, BS_SEPARATOR) + 1 + offset, value);
#endif
}

void XG::bs_bake() {
#if GPBWT_MODE == MODE_SDSL
    // First pass: determine required size
    size_t total_visits = 1;
    for(auto& bs_array : bs_arrays) {
        total_visits += 1; // For the separator
        total_visits += bs_array.size();
    }

#ifdef VERBOSE_DEBUG
    cerr << "Allocating giant B_s array of " << total_visits << " bytes..." << endl;
#endif
    // Move over to a single array which is big enough to start out with.
    string all_bs_arrays(total_visits, 0);
    
    // Where are we writing to?
    size_t pos = 0;
    
    // Start with a separator for sides 0 and 1.
    // We don't start at run 0 because we can't select(0, BS_SEPARATOR).
    all_bs_arrays[pos++] = BS_SEPARATOR;
    
#ifdef VERBOSE_DEBUG
    cerr << "Baking " << bs_arrays.size() << " sides' arrays..." << endl;
#endif
    
    for(auto& bs_array : bs_arrays) {
        // Stick everything together with a separator at the front of every
        // range.
        all_bs_arrays[pos++] = BS_SEPARATOR;
        for(size_t i = 0; i < bs_array.size(); i++) {
            all_bs_arrays[pos++] = bs_array[i];
        }
        bs_array.clear();
    }
    
#ifdef VERBOSE_DEBUG
    cerr << "B_s: ";
    for(auto entry : all_bs_arrays) { 
        cerr << to_string(entry);
    }
    cerr << endl;
#endif
    
    // Rebuild based on the entire concatenated string.
    construct_im(bs_single_array, all_bs_arrays, 1);
    
    bs_arrays.clear();
#endif
}

void XG::tn_bake() {
    names_str.append("$"); // tail marker to avoid edge case
    construct_im(tn_csa, names_str, 1);
    // build the bv
    bit_vector tn_bv(names_str.size());
    int i = 0;
    for (auto c : names_str) {
        if (c == '$') tn_bv[i] = 1;
        ++i;
    }
    names_str.clear();
    
    // make a compressed version and its supports
    util::assign(tn_cbv, sd_vector<>(tn_bv));
    util::assign(tn_cbv_rank, sd_vector<>::rank_1_type(&tn_cbv));
    util::assign(tn_cbv_select, sd_vector<>::select_1_type(&tn_cbv));
}


void XG::bs_dump(ostream& out) const {
#if GPBWT_MODE == MODE_SDSL
    if(!bs_arrays.empty()) {
        // We still have per-side arrays
        
        for(auto& array : bs_arrays) {
            // For each side in order
            out << "---SEP---" << endl;
            for(auto& entry : array) {
                if(entry == BS_NULL) {
                    // Mark nulls
                    out << "**NULL**" << endl;
                } else {
                    // Output adjusted, actual edge numbers
                    out << entry - 2 << endl;
                }
            }
        }
    } else {
        // We have a single big array
        
        for(size_t i = 0; i < bs_single_array.size(); i++) {
            auto entry = bs_single_array[i];
            if(entry == BS_SEPARATOR) {
                /// Mark separators
                out << "---SEP---" << endl;
            } else if(entry == BS_NULL) {
                // Mark nulls
                out << "**NULL**" << endl;
            } else {
                // Output adjusted, actual edge numbers
                out << entry - 2 << endl;
            }
        }
        
        // Now dump the wavelet tree to a string
        stringstream wt_dump;
        bs_single_array.serialize(wt_dump, nullptr, "");
        
        out << endl << "++++Serialized Bits++++" << endl;
        
        // Turn all the bytes into binary representations
        for(auto& letter : wt_dump.str()) {
            // Make each into a bitset
            bitset<8> bits(letter);
            out << bits << endl;
        }
        
    }
#elif GPBWT_MODE == MODE_DYNAMIC
    auto& bs_single_array = const_cast<rank_select_int_vector&>(this->bs_single_array);
    
    for(size_t i = 0; i < bs_single_array.size(); i++) {
        auto entry = bs_single_array.at(i);
        if(entry == BS_SEPARATOR) {
            /// Mark separators
            out << "---SEP---" << endl;
        } else if(entry == BS_NULL) {
            // Mark nulls
            out << "**NULL**" << endl;
        } else {
            // Output adjusted, actual edge numbers
            out << entry - 2 << endl;
        }
    }
#endif
    
}

size_t XG::count_matches(const thread_t& t) const {
    // This is just a really simple wrapper that does a single extend
    ThreadSearchState state;
    extend_search(state, t);
    return state.count();
}

size_t XG::count_matches(const Path& t) const {
    // We assume the path is a thread and convert.
    thread_t thread;
    for(size_t i = 0; i < t.mapping_size(); i++) {
        // Convert the mapping
        ThreadMapping m = {t.mapping(i).position().node_id(), t.mapping(i).position().is_reverse()};
        
        thread.push_back(m);
    }
    
    // Count matches to the converted thread
    return count_matches(thread);
}

void XG::extend_search(ThreadSearchState& state, const thread_t& t) const {
    
#ifdef VERBOSE_DEBUG
    cerr << "Looking for path: ";
    for(int64_t i = 0; i < t.size(); i++) {
        // For each item in the path
        const ThreadMapping& mapping = t[i];
        int64_t next_id = mapping.node_id;
        bool next_is_reverse = mapping.is_reverse;
        int64_t next_side = id_to_rank(next_id) * 2 + next_is_reverse;
        cerr << next_side << "; ";
    }
    cerr << endl;
#endif
    
    
    for(int64_t i = 0; i < t.size(); i++) {
        // For each item in the path
        const ThreadMapping& mapping = t[i];
        
        if(state.is_empty()) {
            // Don't bother trying to extend empty things.
            
#ifdef VERBOSE_DEBUG
            cerr << "Nothing selected!" << endl;
#endif
            
            break;
        }
        
        // TODO: make this mapping to side thing a function
        int64_t next_id = mapping.node_id;
        bool next_is_reverse = mapping.is_reverse;
        int64_t next_side = id_to_rank(next_id) * 2 + next_is_reverse;
        
#ifdef VERBOSE_DEBUG
        cerr << "Extend mapping to " << state.current_side << " range " << state.range_start << " to " << state.range_end << " with " << next_side << endl;
#endif
        
        if(state.current_side == 0) {
            // If the state is a start state, just select the whole node using
            // the node usage count in this orientation. TODO: orientation not
            // really important unless we're going to search during a path
            // addition.
            state.range_start = 0;
            state.range_end = h_iv[(node_rank_as_entity(next_id) - 1) * 2 + next_is_reverse];
            
#ifdef VERBOSE_DEBUG
            cerr << "\tFound " << state.range_end << " threads present here." << endl;
            
            int64_t here = (node_rank_as_entity(next_id) - 1) * 2 + next_is_reverse;
            cerr << here << endl;
            for(int64_t i = here - 5; i < here + 5; i++) {
                if(i >= 0) {
                    cerr << "\t\t" << (i == here ? "*" : " ") << "h_iv[" << i << "] = " << h_iv[i] << endl;
                }
            }
            
#endif
            
        } else {
            // Else, look at where the path goes to and apply the where_to function to shrink the range down.
            state.range_start = where_to(state.current_side, state.range_start, next_side);
            state.range_end = where_to(state.current_side, state.range_end, next_side);
            
#ifdef VERBOSE_DEBUG
            cerr << "\tFound " << state.range_start << " to " << state.range_end << " threads continuing through." << endl;
#endif
            
        }
        
        // Update the side that the state is on
        state.current_side = next_side;
    }
}

void XG::extend_search(ThreadSearchState& state, const ThreadMapping& t) const {
    // Just make it into a temporary vector
    extend_search(state, thread_t{t});
}

int64_t XG::threads_starting_on_side(int64_t side) const {
    return side_thread_wt.rank(side_thread_wt.size(), side);
}

int64_t XG::thread_starting_at(int64_t side, int64_t offset) const {
    return side_thread_wt.select(offset+1, side)+1;
}

pair<int64_t, int64_t> XG::thread_start(int64_t thread_id, bool is_rev) const {
    int64_t idx = thread_id*2 + is_rev;
    return make_pair(tin_civ[idx], tio_civ[idx]);
}

string XG::thread_name(int64_t thread_id) const {
    // convert to forward thread
    if (thread_id > side_thread_wt.size()/2) {
        thread_id -= side_thread_wt.size()/2;
    }
    return extract(tn_csa,
                   tn_cbv_select(thread_id)+1, // skip delimiter
                   tn_cbv_select(thread_id+1)-1); // to next-1
}

vector<int64_t> XG::threads_named_starting(const string& pattern) const {
    vector<int64_t> results;
    // threads named starting with this, so add the sep character so our occs give us thread ids
    auto occs = locate(tn_csa, "$" + pattern);
    // for each occurrance get the thread id
    for (size_t i = 0; i < occs.size(); ++i) {
        results.push_back(tn_cbv_rank(occs[i])+1);
    }
    return results;
}

XG::ThreadSearchState XG::select_starting(const ThreadMapping& start) const {
    // We need to select just the threads starting at this node with this
    // mapping, rather than those coming in from elsewhere.
    
    // Make a search state with nothing searched
    ThreadSearchState state;
    
    // Say we've searched this ThreadMapping's side.    
    state.current_side = id_rev_to_side(start.node_id, start.is_reverse);
    
    // Threads starting at a node come first, so select from 0 to the number of
    // threads that start there.
    state.range_start = 0;
    state.range_end = ts_iv[state.current_side];
    
    return state;
}

int64_t XG::id_rev_to_side(int64_t id, bool is_rev) const {
    return id_to_rank(id) * 2 + is_rev;
}

pair<int64_t, bool> XG::side_to_id_rev(int64_t side) const {
    return make_pair(side / 2, side % 2);
}

XG::ThreadSearchState XG::select_continuing(const ThreadMapping& start) const {
    // We need to select just the threads coming in from elsewhere, and not
    // those starting here.
    
    // Make a search state with nothing searched
    ThreadSearchState state;
    
    // Say we've searched this ThreadMapping's side.
    state.current_side = id_rev_to_side(start.node_id, start.is_reverse);
    
    // Threads starting at a node come first, so select from past them to the
    // number of threads total on the node.
    state.range_start = ts_iv[state.current_side];
    state.range_end = h_iv[state.current_side];
    
    return state;
}


size_t serialize(XG::rank_select_int_vector& to_serialize, ostream& out,
    sdsl::structure_tree_node* parent, const std::string name) {
#if GPBWT_MODE == MODE_SDSL
    // Just delegate to the SDSL code
    return to_serialize.serialize(out, parent, name);

#elif GPBWT_MODE == MODE_DYNAMIC
    // We need to check to make sure we're actually writing the correct numbers of bytes.
    size_t start = out.tellp();
    
    // We just use the DYNAMIC serialization.  
    size_t written = to_serialize.serialize(out);
    
    // TODO: when https://github.com/nicolaprezza/DYNAMIC/issues/4 is closed,
    // trust the sizes that DYNAMIC reports. For now, second-guess it and just
    // look at how far the stream has actually moved.
    written = (size_t) out.tellp() - start;
    
    // And then do the structure tree stuff
    sdsl::structure_tree_node* child = structure_tree::add_child(parent, name, sdsl::util::class_name(to_serialize));
    sdsl::structure_tree::add_size(child, written);
    
    return written;
#endif
}

void deserialize(XG::rank_select_int_vector& target, istream& in) {
#if GPBWT_MODE == MODE_SDSL
    // We just load using the SDSL deserialization code
    target.load(in);
#elif GPBWT_MODE == MODE_DYNAMIC
    // The DYNAMIC code has the same API
    target.load(in);
#endif
}

bool edges_equivalent(const Edge& e1, const Edge& e2) {
    return ((e1.from() == e2.from() && e1.to() == e2.to() && e1.from_start() == e2.from_start() && e1.to_end() == e2.to_end()) ||
        (e1.from() == e2.to() && e1.to() == e2.from() && e1.from_start() == !e2.to_end() && e1.to_end() == !e2.from_start()));
}

bool relative_orientation(const Edge& e1, const Edge& e2) {
    assert(edges_equivalent(e1, e2));
    
    // Just use the reverse-equivalence check from edges_equivalent.
    return e1.from() == e2.to() && e1.to() == e2.from() && e1.from_start() == !e2.to_end() && e1.to_end() == !e2.from_start();
}

bool arrive_by_reverse(const Edge& e, int64_t node_id, bool node_is_reverse) {
    if(e.to() == node_id && (node_is_reverse == e.to_end())) {
        // We can follow the edge forwards and arrive at the correct side of the node
        return false;
    } else if(e.to() == e.from() && e.from_start() != e.to_end()) {
        // Reversing self loop
        return false;
    }
    // Otherwise, since we know the edge goes to the node, we have to take it backward.
    return true;
}

bool depart_by_reverse(const Edge& e, int64_t node_id, bool node_is_reverse) {
    if(e.from() == node_id && (node_is_reverse == e.from_start())) {
        // We can follow the edge forwards and arrive at the correct side of the node
        return false;
    } else if(e.to() == e.from() && e.from_start() != e.to_end()) {
        // Reversing self loop
        return false;
    }
    // Otherwise, since we know the edge goes to the node, we have to take it backward.
    return true;
}

Edge make_edge(int64_t from, bool from_start, int64_t to, bool to_end) {
    Edge e;
    e.set_from(from);
    e.set_to(to);
    e.set_from_start(from_start);
    e.set_to_end(to_end);
    
    return e;
}

char reverse_complement(const char& c) {
    switch (c) {
        case 'A': return 'T'; break;
        case 'T': return 'A'; break;
        case 'G': return 'C'; break;
        case 'C': return 'G'; break;
        case 'N': return 'N'; break;
        // Handle the GCSA2 start/stop characters.
        case '#': return '$'; break;
        case '$': return '#'; break;
        default: return 'N';
    }
}

string reverse_complement(const string& seq) {
    string rc;
    rc.assign(seq.rbegin(), seq.rend());
    for (auto& c : rc) {
        switch (c) {
        case 'A': c = 'T'; break;
        case 'T': c = 'A'; break;
        case 'G': c = 'C'; break;
        case 'C': c = 'G'; break;
        case 'N': c = 'N'; break;
        // Handle the GCSA2 start/stop characters.
        case '#': c = '$'; break;
        case '$': c = '#'; break;
        default: break;
        }
    }
    return rc;
}

void extract_pos(const string& pos_str, int64_t& id, bool& is_rev, size_t& off) {
    // format is id:off for forward, and id:-off for reverse
    // find the colon
    auto s = pos_str.find(":");
    assert(s != string::npos);
    id = stol(pos_str.substr(0, s));
    auto r = pos_str.find("-", s);
    if (r == string::npos) {
        is_rev = false;
        off = stoi(pos_str.substr(s+1, pos_str.size()));
    } else {
        is_rev = true;
        off = stoi(pos_str.substr(r+1, pos_str.size()));
    }
}

void extract_pos_substr(const string& pos_str, int64_t& id, bool& is_rev, size_t& off, size_t& len) {
    // format is id:off:len on forward and id:-off:len on reverse
    auto s = pos_str.find(":");
    assert(s != string::npos);
    id = stol(pos_str.substr(0, s));
    auto r = pos_str.find("-", s);
    if (r == string::npos) {
        is_rev = false;
        // find second colon
        auto t = pos_str.find(":", s+1);
        assert(t != string::npos);
        off = stoi(pos_str.substr(s+1, t-s));
        len = stoi(pos_str.substr(t+1, pos_str.size()));
    } else {
        is_rev = true;
        auto t = pos_str.find(":", r+1);
        assert(t != string::npos);
        off = stoi(pos_str.substr(r+1, t-r+1));
        len = stoi(pos_str.substr(t+1, pos_str.size()));
    }
}

}<|MERGE_RESOLUTION|>--- conflicted
+++ resolved
@@ -822,18 +822,10 @@
         // find the start of the node's record in g_iv
         int64_t g = g_cbv_select(id_to_rank(id));
         // get to the edges to
-<<<<<<< HEAD
         int edges_to_count = g_iv[g+G_NODE_TO_COUNT_OFFSET];
         int edges_from_count = g_iv[g+G_NODE_FROM_COUNT_OFFSET];
-        int sequence_size = g_iv[g+G_NODE_LENGTH_OFFSET];
-        int64_t t = g + G_NODE_HEADER_LENGTH + sequence_size;
-        int64_t f = g + G_NODE_HEADER_LENGTH + sequence_size + G_EDGE_LENGTH * edges_to_count;
-=======
-        int edges_to_count = g_iv[g+3];
-        int edges_from_count = g_iv[g+4];
-        int64_t t = g + 5;
-        int64_t f = g + 5 + 2 * edges_to_count;
->>>>>>> 6bf24fca
+        int64_t t = g + G_NODE_HEADER_LENGTH;
+        int64_t f = g + G_NODE_HEADER_LENGTH + G_EDGE_LENGTH * edges_to_count;
         for (int64_t j = t; j < f; ) {
             g_iv[j] = g_cbv_select(id_to_rank(g_iv[j])) - g;
             j += 2;
@@ -1035,28 +1027,16 @@
             // find the start of the node's record in g_iv
             int64_t g = g_cbv_select(id_to_rank(id));
             // get to the edges to
-<<<<<<< HEAD
             int edges_to_count = g_iv[g+G_NODE_TO_COUNT_OFFSET];
             int edges_from_count = g_iv[g+G_NODE_FROM_COUNT_OFFSET];
             int sequence_size = g_iv[g+G_NODE_LENGTH_OFFSET];
-            cerr << id << " ";
-            for (int64_t j = g+G_NODE_HEADER_LENGTH; j < g+G_NODE_HEADER_LENGTH+sequence_size; ++j) {
-                cerr << revdna3bit(g_iv[j]);
-            } cerr << " : ";
-            int64_t t = g + G_NODE_HEADER_LENGTH + sequence_size;
-            int64_t f = g + G_NODE_HEADER_LENGTH + sequence_size + G_EDGE_LENGTH * edges_to_count;
-=======
-            int edges_to_count = g_iv[g+3];
-            int edges_from_count = g_iv[g+4];
-            int sequence_size = g_iv[g+2];
-            size_t seq_start = g_iv[g+1];
+            size_t seq_start = g_iv[g+G_NODE_START_OFFSET];
             cerr << id << " ";
             for (int64_t j = seq_start; j < seq_start+sequence_size; ++j) {
                 cerr << revdna3bit(s_iv[j]);
             } cerr << " : ";
-            int64_t t = g + 5;
-            int64_t f = g + 5 + 2 * edges_to_count;
->>>>>>> 6bf24fca
+            int64_t t = g + G_NODE_HEADER_LENGTH;
+            int64_t f = g + G_NODE_HEADER_LENGTH + G_EDGE_LENGTH * edges_to_count;
             cerr << " from ";
             for (int64_t j = t; j < f; ) {
                 cerr << i_iv[g_cbv_rank(g+g_iv[j])] << " ";
@@ -1459,35 +1439,20 @@
 /// returns the graph with graph offsets rather than ids on edges and nodes
 Graph XG::node_subgraph_g(int64_t g) const {
     Graph graph;
-<<<<<<< HEAD
     int edges_to_count = g_iv[g+G_NODE_TO_COUNT_OFFSET];
     int edges_from_count = g_iv[g+G_NODE_FROM_COUNT_OFFSET];
     int sequence_size = g_iv[g+G_NODE_LENGTH_OFFSET];
-    string sequence; sequence.resize(sequence_size);
-    int i = 0;
-    for (int64_t j = g+G_NODE_HEADER_LENGTH; j < g+G_NODE_HEADER_LENGTH+sequence_size; ++j, ++i) {
-        sequence[i] = revdna3bit(g_iv[j]);
-=======
-    int edges_to_count = g_iv[g+3];
-    int edges_from_count = g_iv[g+4];
-    int sequence_size = g_iv[g+2];
-    size_t seq_start = g_iv[g+1];
+    size_t seq_start = g_iv[g+G_NODE_START_OFFSET];
     string sequence; sequence.resize(sequence_size);
     int i = 0;
     for (int64_t j = seq_start; j < seq_start+sequence_size; ++j, ++i) {
         sequence[i] = revdna3bit(s_iv[j]);
->>>>>>> 6bf24fca
     }
     Node* node = graph.add_node();
     node->set_sequence(sequence);
     node->set_id(g);
-<<<<<<< HEAD
-    int64_t t = g + G_NODE_HEADER_LENGTH + sequence_size;
-    int64_t f = g + G_NODE_HEADER_LENGTH + sequence_size + G_EDGE_LENGTH * edges_to_count;
-=======
-    int64_t t = g + 5;
-    int64_t f = g + 5 + 2 * edges_to_count;
->>>>>>> 6bf24fca
+    int64_t t = g + G_NODE_HEADER_LENGTH;
+    int64_t f = g + G_NODE_HEADER_LENGTH + G_EDGE_LENGTH * edges_to_count;
     for (int64_t j = t; j < f; ) {
         int64_t from = g+g_iv[j++];
         int type = g_iv[j++];
@@ -1593,16 +1558,20 @@
 
 string XG::get_sequence(const handle_t& handle) const {
     
-    // Figure out how big it should be
-    size_t sequence_size = get_length(handle);
+    // Extract the node record start
+    size_t g = as_integer(handle) & LOW_BITS;
+
+    // Find its sequence in the s vector    
+    size_t sequence_size = g_iv[g+G_NODE_LENGTH_OFFSET];
+    size_t seq_start = g_iv[g+G_NODE_START_OFFSET];
+    
     // Allocate the sequence string
     string sequence(sequence_size, '\0');
-    // Extract the node record start
-    size_t g = as_integer(handle) & LOW_BITS;
+    
     for (int64_t i = 0; i < sequence_size; i++) {
         // Blit the sequence out
-        sequence[i] = revdna3bit(g_iv[i + g + G_NODE_HEADER_LENGTH]);
-    }
+        sequence[i] = revdna3bit(s_iv[i + seq_start]);
+    }        
     
     if (as_integer(handle) & HIGH_BIT) {
         return reverse_complement(sequence);
@@ -1673,16 +1642,13 @@
     size_t g = as_integer(handle) & LOW_BITS;
     bool is_reverse = get_is_reverse(handle);
 
-    // How much sequence is there?
-    size_t sequence_size = g_iv[g + G_NODE_LENGTH_OFFSET];
-
     // How many edges are there of each type?
     size_t edges_to_count = g_iv[g + G_NODE_TO_COUNT_OFFSET];
     size_t edges_from_count = g_iv[g + G_NODE_FROM_COUNT_OFFSET];
     
     // Where does each edge run start? 
-    size_t to_start = g + G_NODE_HEADER_LENGTH + sequence_size;
-    size_t from_start = g + G_NODE_HEADER_LENGTH + sequence_size + G_EDGE_LENGTH * edges_to_count;
+    size_t to_start = g + G_NODE_HEADER_LENGTH;
+    size_t from_start = g + G_NODE_HEADER_LENGTH + G_EDGE_LENGTH * edges_to_count;
     
     // We will look for all the edges on the appropriate side, which means we have to check the from and to edges
     if (do_edges(g, to_start, edges_to_count, true, go_left, is_reverse, iteratee)) {
