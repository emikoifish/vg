--- conflicted
+++ resolved
@@ -190,13 +190,10 @@
 };
 
 
-<<<<<<< HEAD
 
 /////////////////////////////////
 // And now the implementations //
 /////////////////////////////////
-=======
-// And now the implementations
 
 // Represents an assertion that an element in the augmented graph results from
 // an event of a certain type.
@@ -242,7 +239,6 @@
      */
     void clear();
 };
->>>>>>> 0f41800d
     
 class CactusUltrabubbleFinder : public SnarlFinder {
     
