--- conflicted
+++ resolved
@@ -134,7 +134,6 @@
             // We only work on ultrabubbles right now
             return;
         }
-<<<<<<< HEAD
 
         // Get the contents
         pair<unordered_set<Node*>, unordered_set<Edge*> > snarl_contents =
@@ -154,53 +153,6 @@
             return;
         }
         
-        if(reference_index != nullptr &&
-           reference_index->by_id.count(snarl->start().node_id()) && 
-           reference_index->by_id.count(snarl->end().node_id())) {
-            // This snarl is on the reference (and we are indexing a reference because we are going to vcf)
-
-            // Where do the start and end nodes fall in the reference?
-            auto start_ref_appearance = reference_index->by_id.at(snarl->start().node_id());
-            auto end_ref_appearance = reference_index->by_id.at(snarl->end().node_id());
-
-            // Are the ends running with the reference (false) or against it (true)
-            auto start_rel_orientation = (snarl->start().backward() != start_ref_appearance.second);
-            auto end_rel_orientation = (snarl->end().backward() != end_ref_appearance.second);
-
-            if(show_progress) {
-                // Determine where the snarl starts and ends along the reference path
-#pragma omp critical (cerr)
-                cerr << "Snarl " << snarl->start() << " - " << snarl->end() << " runs reference " <<
-                    start_ref_appearance.first << " to " <<
-                    end_ref_appearance.first << endl;
-                    
-                if(!start_rel_orientation && !end_rel_orientation &&
-                   end_ref_appearance.first < start_ref_appearance.first) {
-                    // The snarl runs backward in the reference (but somewhat sensibly).
-#pragma omp critical (cerr)
-                    cerr << "Warning! Snarl runs backwards!" << endl;
-                }
-=======
->>>>>>> f9898da7
-
-        // Get the contents
-        pair<unordered_set<Node*>, unordered_set<Edge*> > snarl_contents =
-           manager.deep_contents(snarl, graph, true);
-
-        // Test if the snarl can be longer than the reads
-        bool read_bounded = is_snarl_smaller_than_reads(snarl, snarl_contents, reads_by_name);
-        TraversalAlg use_traversal_alg = traversal_alg;
-        if (traversal_alg == TraversalAlg::Adaptive) {
-            use_traversal_alg = read_bounded ? TraversalAlg::Reads : TraversalAlg::Representative;
-        }
-
-        if ((use_traversal_alg != TraversalAlg::Reads && !manager.is_leaf(snarl)) ||
-            (use_traversal_alg == TraversalAlg::Reads && !manager.is_root(snarl))) {
-            // Todo : support nesting hierarchy!
-            
-            return;
-        }
-        
         // Report the snarl to our statistics code
         report_snarl(snarl, manager, reference_index, graph, reference_index);
 
@@ -225,68 +177,7 @@
 #pragma omp critical (cerr)
             cerr << "Snarl " << snarl->start() << " - " << snarl->end() << " has " << paths.size() << " alleles" << endl;
             for(auto& path : paths) {
-<<<<<<< HEAD
-                allele_lengths.insert(traversal_to_string(graph, path).size());
-            }
-
-            // Get the affinities for all the paths
-            map<const Alignment*, vector<Genotyper::Affinity>> affinities;
-
-            if(allele_lengths.size() > 1 && (realign_indels || !read_bounded)) {
-                // This is an indel, because we can change lengths. Use the slow route to do indel realignment.
-                affinities = get_affinities(augmented_graph, reads_by_name, snarl, snarl_contents, manager, paths);
-            } else {
-                // Just use string comparison. Don't re-align when
-                // length can't change, or when indle realignment is
-                // off.
-                affinities = get_affinities_fast(augmented_graph, reads_by_name, snarl, snarl_contents, manager, paths);
-            }
-
-            if(show_progress) {
-                // Sum up all the affinity counts by consistency flags
-                map<string, size_t> consistency_combo_counts;
-
-                // And average raw scores by alleles they are
-                // consistent with, for things consistent with just
-                // one allele.
-                vector<double> score_totals(paths.size());
-                vector<size_t> score_counts(paths.size());
-
-                for(auto& alignment_and_affinities : affinities) {
-                    // For every alignment, make a string describing which alleles it is consistent with.
-                    string consistency;
-
-                    // How many alleles are we consstent with?
-                    size_t consistent_allele_count = 0;
-                    // And which one is it, if it's only one?
-                    int chosen = -1;
-
-                    for(size_t i = 0; i < alignment_and_affinities.second.size(); i++) {
-                        auto& affinity = alignment_and_affinities.second.at(i);
-                        if(affinity.consistent) {
-                            // Consistent alleles get marked with a 1
-                            consistency.push_back('1');
-
-                            // Say we're consistent with an allele
-                            chosen = i;
-                            consistent_allele_count++;
-
-                        } else {
-                            // Inconsistent ones get marked with a 0
-                            consistency.push_back('0');
-                        }
-                    }
-
-                    if(consistent_allele_count == 1) {
-                        // Add in the non-normalized score for the average
-                        score_totals.at(chosen) += alignment_and_affinities.second.at(chosen).score;
-                        score_counts.at(chosen)++;
-                    }
-
-#ifdef debug
-=======
                 // Announce each allele in turn
->>>>>>> f9898da7
 #pragma omp critical (cerr)
                 cerr << "\t" << traversal_to_string(graph, path) << endl;
             }
@@ -317,26 +208,6 @@
 #pragma omp critical (total_affinities)
                 total_affinities += alignment_and_affinities.second.size();
             }
-<<<<<<< HEAD
-
-            // Get a genotyped locus in the original frame
-            Locus genotyped = genotype_snarl(graph, snarl, paths, affinities);
-            if (output_vcf) {
-                // Get 0 or more variants from the ultrabubble
-                vector<vcflib::Variant> variants =
-                    locus_to_variant(graph, snarl, snarl_contents, manager, *reference_index,
-                                     *vcf, genotyped, sample_name);
-                for(auto& variant : variants) {
-                    // Fix up all the variants
-                    if(!contig_name.empty()) {
-                        // Override path name
-                        variant.sequenceName = contig_name;
-                    } else {
-                        // Keep path name
-                        variant.sequenceName = ref_path_name;
-                    }
-                    variant.position += variant_offset;
-=======
         }
         
         // Get a genotyped locus in the original frame
@@ -357,7 +228,6 @@
                     variant.sequenceName = ref_path_name;
                 }
                 variant.position += variant_offset;
->>>>>>> f9898da7
 
 #pragma omp critical(cout)
                 cout << variant << endl;
