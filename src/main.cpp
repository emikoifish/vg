#include <iostream>
#include <fstream>
#include <ctime>
#include <cstdio>
#include <getopt.h>
#include "gcsa.h"
// From gcsa2
#include "files.h"
#include "json2pb.h"
#include "vg.hpp"
#include "vg.pb.h"
#include "vg_set.hpp"
#include "index.hpp"
#include "mapper.hpp"
#include "Variant.h"
#include "Fasta.h"
#include "stream.hpp"
#include "alignment.hpp"
#include "convert.hpp"
#include "pileup.hpp"
#include "caller.hpp"
#include "deconstructor.hpp"
#include "vectorizer.hpp"
#include "google/protobuf/stubs/common.h"
#include "progress_bar.hpp"

using namespace std;
using namespace google::protobuf;
using namespace vg;

void help_validate(char** argv) {
    cerr << "usage: " << argv[0] << " validate [options] graph" << endl
        << "Validate the graph." << endl
        << endl
        << "options:" << endl
        << "    default: check all aspects of the graph, if options are specified do only those" << endl
        << "    -n, --nodes    verify that we have the expected number of nodes" << endl
        << "    -e, --edges    verify that the graph contains all nodes that are referred to by edges" << endl
        << "    -p, --paths    verify that contiguous path segments are connected by edges" << endl
        << "    -o, --orphans  verify that all nodes have edges" << endl;
}

int main_validate(int argc, char** argv) {

    if (argc <= 2) {
        help_validate(argv);
        return 1;
    }

    bool check_nodes = false;
    bool check_edges = false;
    bool check_orphans = false;
    bool check_paths = false;

    int c;
    optind = 2; // force optind past command positional argument
    while (true) {
        static struct option long_options[] =
        {
            {"help", no_argument, 0, 'h'},
            {"nodes", no_argument, 0, 'n'},
            {"edges", no_argument, 0, 'e'},
            {"paths", no_argument, 0, 'o'},
            {"orphans", no_argument, 0, 'p'},
            {0, 0, 0, 0}
        };

        int option_index = 0;
        c = getopt_long (argc, argv, "hneop",
                long_options, &option_index);

        // Detect the end of the options.
        if (c == -1)
            break;

        switch (c)
        {

            case 'n':
                check_nodes = true;
                break;

            case 'e':
                check_edges = true;
                break;

            case 'o':
                check_orphans = true;
                break;

            case 'p':
                check_paths = true;
                break;

            case 'h':
            case '?':
                help_validate(argv);
                exit(1);
                break;

            default:
                abort ();
        }
    }

    VG* graph;
    string file_name = argv[optind];
    if (file_name == "-") {
        graph = new VG(std::cin);
    } else {
        ifstream in;
        in.open(file_name.c_str());
        graph = new VG(in);
    }

    // if we chose a specific subset, do just them
    if (check_nodes || check_edges || check_orphans || check_paths) {
        if (graph->is_valid(check_nodes, check_edges, check_orphans, check_paths)) {
            return 0;
        } else {
            return 1;
        }
        // otherwise do everything
    } else if (graph->is_valid()) {
        return 0;
    } else {
        return 1;
    }
}

void help_vectorize(char** argv){
    cerr << "usage: " << argv[0] << " vectorize [options] -x <index.xg> <alignments.gam>" << endl
        << "Vectorize a set of alignments to a variety of vector formats." << endl
        << endl
        << "options: " << endl
        << "  -x --xg-name FILE  An xg index for the graph of interest" << endl
        << "  -f --format        Tab-delimit output so it can be used in R." << endl
        << "  -A --annotate      Create a header with each node/edge's name and a column with alignment names." << endl
        << endl;
}

int main_vectorize(int argc, char** argv){

    string xg_name;
    bool format = false;
    bool show_header = false;
    bool map_alns = false;
    bool annotate = false;

    if (argc <= 2) {
        help_vectorize(argv);
        return 1;
    }

    int c;
    optind = 2; // force optind past command positional argument
    while (true) {
        static struct option long_options[] =
        {
            {"help", no_argument, 0, 'h'},
            {"annotate", no_argument, 0, 'A'},
            {"xg-name", required_argument,0, 'x'},
            {"threads", required_argument, 0, 't'},
            {"format", no_argument, 0, 'f'},
            {0, 0, 0, 0}

        };
        int option_index = 0;
        c = getopt_long (argc, argv, "Ahfx:",
                long_options, &option_index);

        // Detect the end of the options.
        if (c == -1)
            break;

        switch (c)
        {
            case '?':
            case 'h':
                help_vectorize(argv);
                return 1;
            case 'x':
                xg_name = optarg;
                break;
            case 'f':
                format = true;
                break;
            case 'A':
                annotate = true;
                format = true;
                break;
            default:
                abort();
        }
    }

    xg::XG xindex;
    if (!xg_name.empty()) {
        ifstream in(xg_name);
        xindex.load(in);
    }
    else{
        cerr << "No XG index given. An XG index must be provided." << endl;
        exit(1);
    }

    Vectorizer vz(xindex);
    string alignment_file = argv[optind];

    //Generate a 1-hot coverage vector for graph entities.
    function<void(Alignment&)> lambda = [&vz](Alignment a){
        vz.add_bv(vz.alignment_to_onehot(a));
        vz.add_name(a.name());
    };
    if (alignment_file == "-"){
        stream::for_each(cin, lambda);
    }
    else{
        ifstream in;
        in.open(alignment_file);
        if (in.good()){
            stream::for_each(in, lambda);
        }
    }



    //TODO handle custom scores settings.

    vz.emit(cout, format, annotate);



    return 0;
}

void help_compare(char** argv) {
    cerr << "usage: " << argv[0] << " compare [options] graph1 graph2" << endl
        << "Compare kmer sets of two graphs" << endl
        << endl
        << "options:" << endl
        << "    -d, --db-name1 FILE  use this db for graph1 (defaults to <graph1>.index/)" << endl
        << "    -e, --db-name2 FILE  use this db for graph2 (defaults to <graph1>.index/)" << endl
        << "    -t, --threads N      number of threads to use" << endl;
}

int main_compare(int argc, char** argv) {

    if (argc <= 3) {
        help_compare(argv);
        return 1;
    }

    string db_name1;
    string db_name2;
    int num_threads = 1;

    int c;
    optind = 2; // force optind past command positional argument
    while (true) {
        static struct option long_options[] =
        {
            {"help", no_argument, 0, 'h'},
            {"db-name1", required_argument, 0, 'd'},
            {"db-name2", required_argument, 0, 'e'},
            {"threads", required_argument, 0, 't'},
            {0, 0, 0, 0}
        };

        int option_index = 0;
        c = getopt_long (argc, argv, "hd:e:t:",
                long_options, &option_index);

        // Detect the end of the options.
        if (c == -1)
            break;

        switch (c)
        {

            case 'd':
                db_name1 = optarg;
                break;

            case 'e':
                db_name2 = optarg;
                break;

            case 't':
                num_threads = atoi(optarg);
                break;

            case 'h':
            case '?':
                help_compare(argv);
                exit(1);
                break;

            default:
                abort ();
        }
    }

    omp_set_num_threads(num_threads);

    string file_name1 = argv[optind++];
    string file_name2 = argv[optind];

    if (db_name1.empty()) {
        db_name1 = file_name1;
    }
    if (db_name2.empty()) {
        db_name2 = file_name2;
    }

    // Note: only supporting rocksdb index for now.

    Index index1;
    index1.open_read_only(db_name1);

    Index index2;
    index2.open_read_only(db_name2);

    pair<int64_t, int64_t> index1_vs_index2;
    pair<int64_t, int64_t> index2_vs_index1;

    // Index::compare is not parallel, but at least we can do the
    // two directions at the same time...
#pragma omp parallel sections
    {
#pragma omp section
        {
            index1_vs_index2 = index1.compare_kmers(index2);
        }
#pragma omp section
        {
            index2_vs_index1 = index2.compare_kmers(index1);
        }
    }
    {// <-- for emacs
        assert(index1_vs_index2.first == index2_vs_index1.first);

        int64_t db1_count = index1_vs_index2.first + index1_vs_index2.second;
        int64_t db2_count = index2_vs_index1.first + index2_vs_index1.second;
        int64_t db1_only = index1_vs_index2.second;
        int64_t db2_only = index2_vs_index1.second;
        int64_t db1_and_db2 = index1_vs_index2.first;
        int64_t db1_or_db2 = db1_only + db2_only + db1_and_db2;

        cout << "{\n"
            << "\"db1_path\": " << "\"" << db_name1 << "\"" << ",\n"
            << "\"db2_path\": " << "\"" << db_name2 << "\"" << ",\n"
            << "\"db1_total\": " << db1_count << ",\n"
            << "\"db2_total\": " << db2_count << ",\n"
            << "\"db1_only\": " << db1_only << ",\n"
            << "\"db2_only\": " << db2_only << ",\n"
            << "\"intersection\": " << db1_and_db2 << ",\n"
            << "\"union\": " << db1_or_db2 << "\n"
            << "}" << endl;
    }
    return 0;
}

void help_call(char** argv) {
    cerr << "usage: " << argv[0] << " call [options] <graph.vg> <pileup.vgpu> > sample_graph.vg" << endl
        << "Compute SNPs from pilup data (prototype! for evaluation only). " << endl
        << endl
        << "options:" << endl
        << "    -d, --min_depth         minimum depth of pileup (default=" << Caller::Default_min_depth <<")" << endl
        << "    -e, --max_depth         maximum depth of pileup (default=" << Caller::Default_max_depth <<")" << endl
        << "    -s, --min_support       minimum number of reads required to support snp (default=" << Caller::Default_min_support <<")" << endl
        << "    -r, --het_prior         prior for heterozygous genotype (default=" << Caller::Default_het_prior <<")" << endl
        << "    -q, --default_read_qual phred quality score to use if none found in the pileup (default="
        << (int)Caller::Default_default_quality << ")" << endl
        << "    -l, --leave_uncalled    leave un-called graph regions in output" << endl
        << "    -j, --json              output in JSON" << endl
        << "    -p, --progress          show progress" << endl
        << "    -t, --threads N         number of threads to use" << endl;
}

int main_call(int argc, char** argv) {

    if (argc <= 3) {
        help_call(argv);
        return 1;
    }

    double het_prior = Caller::Default_het_prior;
    int min_depth = Caller::Default_min_depth;
    int max_depth = Caller::Default_max_depth;
    int min_support = Caller::Default_min_support;
    int default_read_qual = Caller::Default_default_quality;
    bool leave_uncalled = false;
    bool output_json = false;
    bool show_progress = false;
    int thread_count = 1;

    int c;
    optind = 2; // force optind past command positional arguments
    while (true) {
        static struct option long_options[] =
        {
            {"min_depth", required_argument, 0, 'd'},
            {"max_depth", required_argument, 0, 'e'},
            {"min_support", required_argument, 0, 's'},
            {"default_read_qual", required_argument, 0, 'q'},
            {"leave_uncalled", no_argument, 0, 'l'},
            {"json", no_argument, 0, 'j'},
            {"progress", no_argument, 0, 'p'},
            {"het_prior", required_argument, 0, 'r'},
            {"threads", required_argument, 0, 't'},
            {0, 0, 0, 0}
        };

        int option_index = 0;
        c = getopt_long (argc, argv, "d:e:s:q:ljpr:t:",
                long_options, &option_index);

        /* Detect the end of the options. */
        if (c == -1)
            break;

        switch (c)
        {
            case 'd':
                min_depth = atoi(optarg);
                break;
            case 'e':
                max_depth = atoi(optarg);
                break;
            case 's':
                min_support = atoi(optarg);
                break;
            case 'q':
                default_read_qual = atoi(optarg);
                break;
            case 'l':
                leave_uncalled = true;
                break;
            case 'j':
                output_json = true;
                break;
            case 'p':
                show_progress = true;
                break;
            case 'r':
                het_prior = atof(optarg);
                break;
            case 't':
                thread_count = atoi(optarg);
                break;
            case 'h':
            case '?':
                /* getopt_long already printed an error message. */
                help_call(argv);
                exit(1);
                break;

            default:
                abort ();
        }
    }
    omp_set_num_threads(thread_count);
    thread_count = get_thread_count();

    // read the graph
    if (optind >= argc) {
        help_call(argv);
        return 1;
    }
    if (show_progress) {
        cerr << "Reading input graph" << endl;
    }
    VG* graph;
    string graph_file_name = argv[optind++];
    if (graph_file_name == "-") {
        graph = new VG(std::cin);
    } else {
        ifstream in;
        in.open(graph_file_name.c_str());
        if (!in) {
            cerr << "error: input file " << graph_file_name << " not found." << endl;
            exit(1);
        }
        graph = new VG(in);
    }

    // setup pileup stream
    if (optind >= argc) {
        help_call(argv);
        return 1;
    }
    string pileup_file_name = argv[optind];
    istream* pileup_stream = NULL;
    ifstream in;
    if (pileup_file_name == "-") {
        if (graph_file_name == "-") {
            cerr << "error: graph and pileup can't both be from stdin." << endl;
            exit(1);
        }
        pileup_stream = &std::cin;
    } else {
        in.open(pileup_file_name);
        if (!in) {
            cerr << "error: input file " << pileup_file_name << " not found." << endl;
            exit(1);
        }
        pileup_stream = &in;
    }

    // compute the variants.
    if (show_progress) {
        cerr << "Computing variants" << endl;
    }
    Caller caller(graph,
            het_prior, min_depth, max_depth, min_support,
            Caller::Default_min_frac, Caller::Default_min_likelihood,
            leave_uncalled, default_read_qual);

    function<void(NodePileup&)> lambda = [&caller](NodePileup& pileup) {
        caller.call_node_pileup(pileup);
    };
    stream::for_each(*pileup_stream, lambda);

    // map the edges from original graph
    if (show_progress) {
        cerr << "Mapping edges into call graph" << endl;
    }
    caller.update_call_graph();

    // write the call graph
    if (show_progress) {
        cerr << "Writing call graph" << endl;
    }
    caller.write_call_graph(cout, output_json);

    return 0;
}

void help_pileup(char** argv) {
    cerr << "usage: " << argv[0] << " pileup [options] <graph.vg> <alignment.gam> > out.vgpu" << endl
        << "Calculate pileup for each position in graph and output in VG Pileup format (list of protobuf NodePileups)." << endl
        << endl
        << "options:" << endl
        << "    -j, --json           output in JSON" << endl
        << "    -p, --progress       show progress" << endl
        << "    -t, --threads N      number of threads to use" << endl;
}

int main_pileup(int argc, char** argv) {

    if (argc <= 3) {
        help_pileup(argv);
        return 1;
    }

    bool output_json = false;
    bool show_progress = false;
    int thread_count = 1;

    int c;
    optind = 2; // force optind past command positional arguments
    while (true) {
        static struct option long_options[] =
        {
            {"json", required_argument, 0, 'j'},
            {"progress", required_argument, 0, 'p'},
            {"threads", required_argument, 0, 't'},
            {0, 0, 0, 0}
        };

        int option_index = 0;
        c = getopt_long (argc, argv, "jpt:",
                long_options, &option_index);

        /* Detect the end of the options. */
        if (c == -1)
            break;

        switch (c)
        {
            case 'j':
                output_json = true;
                break;
            case 'p':
                show_progress = true;
                break;
            case 't':
                thread_count = atoi(optarg);
                break;
            case 'h':
            case '?':
                /* getopt_long already printed an error message. */
                help_pileup(argv);
                exit(1);
                break;

            default:
                abort ();
        }
    }
    omp_set_num_threads(thread_count);
    thread_count = get_thread_count();

    // read the graph
    if (show_progress) {
        cerr << "Reading input graph" << endl;
    }
    VG* graph;
    string graph_file_name = argv[optind++];
    if (graph_file_name == "-") {
        graph = new VG(std::cin);
    } else {
        ifstream in;
        in.open(graph_file_name.c_str());
        if (!in) {
            cerr << "error: input file " << graph_file_name << " not found." << endl;
            exit(1);
        }
        graph = new VG(in);
    }

    // setup alignment stream
    string alignments_file_name = argv[optind++];
    istream* alignment_stream = NULL;
    ifstream in;
    if (alignments_file_name == "-") {
        if (graph_file_name == "-") {
            cerr << "error: graph and alignments can't both be from stdin." << endl;
            exit(1);
        }
        alignment_stream = &std::cin;
    } else {
        in.open(alignments_file_name);
        if (!in) {
            cerr << "error: input file " << graph_file_name << " not found." << endl;
            exit(1);
        }
        alignment_stream = &in;
    }

    // compute the pileups.
    if (show_progress) {
        cerr << "Computing pileups" << endl;
    }
    vector<Pileups> pileups(thread_count);
    function<void(Alignment&)> lambda = [&pileups, &graph](Alignment& aln) {
        int tid = omp_get_thread_num();
        pileups[tid].compute_from_alignment(*graph, aln);
    };
    stream::for_each_parallel(*alignment_stream, lambda);

    // single-threaded (!) merge
    if (show_progress && pileups.size() > 1) {
        cerr << "Merging pileups" << endl;
    }
    for (int i = 1; i < pileups.size(); ++i) {
        pileups[0].merge(pileups[i]);
    }
    // spit out the pileup
    if (show_progress) {
        cerr << "Writing pileups" << endl;
    }
    if (output_json == false) {
        pileups[0].write(std::cout);
    } else {
        pileups[0].to_json(std::cout);
    }

    delete graph;
    return 0;
}

void help_msga(char** argv) {
    cerr << "usage: " << argv[0] << " msga [options] >graph.vg" << endl
         << "Multiple sequence / graph aligner." << endl
         << endl
         << "options:" << endl
         << "inputs:" << endl
         << "    -f, --from FILE         use sequences in (fasta) FILE" << endl
         << "    -n, --name NAME         include this sequence" << endl
         << "                             (If any --name is specified, use only" << endl
         << "                              specified sequences from FASTA files.)" << endl
         << "    -b, --base NAME         use this sequence as the graph basis if graph is empty" << endl
         << "    -s, --seq SEQUENCE      literally include this sequence" << endl
         << "    -g, --graph FILE        include this graph" << endl
         << "mem mapping:" << endl
         << "    -L, --min-mem-length N  ignore SMEMs shorter than this length (default: 0/unset)" << endl
         << "    -Y, --max-mem-length N  ignore SMEMs longer than this length by stopping backward search (default: 0/unset)" << endl
         << "    -H, --hit-max N         SMEMs which have >N hits in our index (default: 100)" << endl
         << "    -c, --context-depth N   follow this many steps out from each subgraph for alignment (default: 7)" << endl
         << "    -T, --thread-ex N       cluster nodes when successive ids are within this distance (default: 10)" << endl
         << "    -P, --min-score N       accept alignment only if the normalized alignment score is >N (default: 0.75)" << endl
         << "    -B, --band-width N      use this bandwidth when mapping (default: 256)" << endl
         << "    -G, --greedy-accept     if a tested alignment achieves -S score/bp don't try clusters with fewer hits" << endl
         << "    -S, --accept-score N    accept early alignment if the normalized alignment score is > N and -G is set" << endl
         << "    -M, --max-attempts N    only attempt the N best subgraphs ranked by SMEM support (default: 10)" << endl
         << "    -q, --max-target-x N    skip cluster subgraphs with length > N*read_length (default: 100; 0=unset)" << endl
         << "    -I, --max-multimaps N   if N>1, keep N best mappings of each band, resolve alignment by DP (default: 1)" << endl
         << "index generation:" << endl
         << "    -K, --idx-kmer-size N   use kmers of this size for building the GCSA indexes (default: 16)" << endl
         << "    -O, --idx-no-recomb     index only embedded paths, not recombinations of them" << endl
         << "    -E, --idx-edge-max N    reduce complexity of graph indexed by GCSA using this edge max (default: off)" << endl
         << "    -Q, --idx-prune-subs N  prune subgraphs shorter than this length from input graph to GCSA (default: off)" << endl
         << "    -m, --node-max N        chop nodes to be shorter than this length (default: 2* --idx-kmer-size)" << endl
         << "    -X, --idx-doublings N   use this many doublings when building the GCSA indexes (default: 2)" << endl
         << "graph normalization:" << endl
         << "    -N, --normalize         normalize the graph after assembly" << endl
         << "    -z, --allow-nonpath     don't remove parts of the graph that aren't in the paths of the inputs" << endl
         << "    -D, --debug             print debugging information about construction to stderr" << endl
         << "    -A, --debug-align       print debugging information about alignment to stderr" << endl
         << "    -t, --threads N         number of threads to use" << endl
         << endl
         << "Construct a multiple sequence alignment from all sequences in the" << endl
         << "input fasta-format files, graphs, and sequences. Uses the MEM mapping algorithm." << endl
         << endl
         << "Emits the resulting MSA as a (vg-format) graph." << endl;
}

int main_msga(int argc, char** argv) {

    if (argc == 2) {
        help_msga(argv);
        return 1;
    }

    vector<string> fasta_files;
    set<string> seq_names;
    vector<string> sequences;
    vector<string> graph_files;
    string base_seq_name;
    int idx_kmer_size = 16;
    int idx_doublings = 2;
    int best_clusters = 0;
    int hit_max = 100;
    int max_attempts = 10;
    // if we set this above 1, we use a dynamic programming process to determine the
    // optimal alignment through a series of bands based on a proximity metric
    int max_multimaps = 1;
    // if this is set too low, we may miss optimal alignments
    int context_depth = 7;
    // same here; initial clustering
    int thread_extension = 10;
    float min_norm_score = 0.75;
    int band_width = 256;
    size_t doubling_steps = 2;
    bool debug = false;
    bool debug_align = false;
    size_t node_max = 0;
    int alignment_threads = 1;
    int edge_max = 0;
    int subgraph_prune = 0;
    bool normalize = false;
    bool allow_nonpath = false;
    int iter_max = 1;
    int max_mem_length = 0;
    int min_mem_length = 0;
    bool greedy_accept = false;
    float accept_score = 0;
    int max_target_factor = 100;
    bool idx_path_only = false;

    int c;
    optind = 2; // force optind past command positional argument
    while (true) {
        static struct option long_options[] =

            {
                {"help", no_argument, 0, 'h'},
                {"from", required_argument, 0, 'f'},
                {"name", required_argument, 0, 'n'},
                {"seq", required_argument, 0, 's'},
                {"graph", required_argument, 0, 'g'},
                {"base", required_argument, 0, 'b'},
                {"idx-kmer-size", required_argument, 0, 'K'},
                {"idx-no-recomb", no_argument, 0, 'O'},
                {"idx-doublings", required_argument, 0, 'X'},
                {"band-width", required_argument, 0, 'B'},
                {"debug", no_argument, 0, 'D'},
                {"debug-align", no_argument, 0, 'A'},
                {"context-depth", required_argument, 0, 'c'},
                {"min-score", required_argument, 0, 'P'},
                {"idx-edge-max", required_argument, 0, 'E'},
                {"idx-prune-subs", required_argument, 0, 'Q'},
                {"normalize", no_argument, 0, 'N'},
                {"allow-nonpath", no_argument, 0, 'z'},
                {"min-mem-length", required_argument, 0, 'L'},
                {"max-mem-length", required_argument, 0, 'Y'},
                {"hit-max", required_argument, 0, 'H'},
                {"threads", required_argument, 0, 't'},
                {"node-max", required_argument, 0, 'm'},
                {"greedy-accept", no_argument, 0, 'G'},
                {"accept-score", required_argument, 0, 'S'},
                {"max-attempts", required_argument, 0, 'M'},
                {"thread-ex", required_argument, 0, 'T'},
                {"max-target-x", required_argument, 0, 'q'},
                {"max-multimaps", required_argument, 0, 'I'},
                {0, 0, 0, 0}
            };

        int option_index = 0;
        c = getopt_long (argc, argv, "hf:n:s:g:b:K:X:B:DAc:P:E:Q:NzI:L:Y:H:t:m:GS:M:T:q:OI:",
                         long_options, &option_index);

        // Detect the end of the options.
        if (c == -1)
            break;

        switch (c)
        {


        case 'L':
            min_mem_length = atoi(optarg);
            break;

        case 'Y':
            max_mem_length = atoi(optarg);
            break;

        case 'H':
            hit_max = atoi(optarg);
            break;

<<<<<<< HEAD
=======
        case 'I':
            max_multimaps = atoi(optarg);
            break;
>>>>>>> d23242a9

        case 'q':
            max_target_factor = atoi(optarg);
            break;

        case 'M':
            max_attempts = atoi(optarg);
            break;

        case 'T':
            thread_extension = atoi(optarg);
            break;

        case 'G':
            greedy_accept = true;
            break;

        case 'S':
            accept_score = atof(optarg);
            break;

        case 'c':
            context_depth = atoi(optarg);
            break;


        case 'f':
            fasta_files.push_back(optarg);
            break;

            case 'n':
                seq_names.insert(optarg);
                break;

            case 's':
                sequences.push_back(optarg);
                break;

            case 'b':
                base_seq_name = optarg;
                break;

            case 'g':
                if (graph_files.size() != 0) {
                    cerr << "[vg msga] Error: graph-graph alignment is not yet implemented." << endl
                        << "We can only use one input graph." << endl;
                    return 1;
                }
                graph_files.push_back(optarg);
                break;

        case 'B':
            band_width = atoi(optarg);
            break;

            case 'D':
                debug = true;
                break;

            case 'A':
                debug_align = true;
                break;

            case 'X':
                doubling_steps = atoi(optarg);
                break;

            case 'K':
                idx_kmer_size = atoi(optarg);
                break;


        case 'O':
            idx_path_only = true;
            break;

        case 'm':
            node_max = atoi(optarg);
            break;

        case 'N':
            normalize = true;
            break;


        case 'P':
            min_norm_score = atof(optarg);
            break;

            case 't':
                omp_set_num_threads(atoi(optarg));
                alignment_threads = atoi(optarg);
                break;

            case 'Q':
                subgraph_prune = atoi(optarg);
                break;

            case 'E':
                edge_max = atoi(optarg);
                break;

            case 'z':
                allow_nonpath = true;
                break;

            case 'h':
            case '?':
                help_msga(argv);
                exit(1);
                break;

            default:
                abort ();
        }
    }

    // build the graph or read it in from input
    VG* graph;
    if (graph_files.size() == 1) {
        string file_name = graph_files.front();
        if (file_name == "-") {
            graph = new VG(std::cin);
        } else {
            ifstream in;
            in.open(file_name.c_str());
            graph = new VG(in);
        }
    } else {
        graph = new VG;
    }

    // we should chop up the inputs into bits
    // then run a kind of alignment/overlap assembly on them
    // to generate the new graph/msa
    // TODO refactor into class

    // map from name to sequence, just a transformation of FASTA records
    map<string, string> strings;

    // open the fasta files, read in the sequences
    vector<string> names_in_order;

    for (auto& fasta_file_name : fasta_files) {
        FastaReference ref;
        ref.open(fasta_file_name);
        if (debug) cerr << "loading " << fasta_file_name << endl;
        for (auto& name : ref.index->sequenceNames) {
            // only use the sequence if we have whitelisted it
            string seq = ref.getSequence(name);
            strings[name] = seq;
        }
    }

    // give a null label to sequences passed on the command line
    // thus far there is no way to specify these (use fasta instead)
    for (auto& s : sequences) {
        strings[sha1head(s, 8)] = s;
    }

    // align, include, repeat

    if (debug) cerr << "preparing initial graph" << endl;

    // if our graph is empty, we need to take the first sequence and build a graph from it
    if (graph->empty()) {
        // what's the first sequence?
        if (base_seq_name.empty()) {
            graph->create_node(strings.begin()->second);
        } else {
            // we specified one we wanted to use as the first
            graph->create_node(strings[base_seq_name]);
        }
    }

    size_t max_query_size = pow(2, doubling_steps) * idx_kmer_size;
    // limit max node size
    if (!node_max) node_max = 2*idx_kmer_size;
    graph->dice_nodes(node_max);
    graph->sort();
    graph->compact_ids();

    // questions:
    // should we preferentially use sequences from fasta files in the order they were given?
    // (considering this a todo)
    // reverse complement?
    Mapper* mapper = nullptr;
    gcsa::GCSA* gcsaidx = nullptr;
    gcsa::LCPArray* lcpidx = nullptr;
    xg::XG* xgidx = nullptr;
    size_t iter = 0;

    auto rebuild = [&](VG* graph) {
        //stringstream s; s << iter++ << ".vg";

        if (mapper) delete mapper;
        if (xgidx) delete xgidx;
        if (gcsaidx) delete gcsaidx;
        if (lcpidx) delete lcpidx;

        if (debug) cerr << "building xg index" << endl;
        xgidx = new xg::XG(graph->graph);
        if (debug) cerr << "building GCSA2 index" << endl;
        if (edge_max) {
            VG gcsa_graph = *graph; // copy the graph
            // remove complex components
            gcsa_graph.prune_complex_with_head_tail(idx_kmer_size, edge_max);
            if (subgraph_prune) gcsa_graph.prune_short_subgraphs(subgraph_prune);
            // then index
            gcsa_graph.build_gcsa_lcp(gcsaidx, lcpidx, idx_kmer_size, idx_path_only, false, doubling_steps);
        } else {
            // if no complexity reduction is requested, just build the index
            graph->build_gcsa_lcp(gcsaidx, lcpidx, idx_kmer_size, idx_path_only, false, doubling_steps);
        }
        mapper = new Mapper(xgidx, gcsaidx, lcpidx);
        { // set mapper variables
            mapper->debug = debug_align;
            mapper->context_depth = context_depth;
            mapper->thread_extension = thread_extension;
            mapper->max_attempts = max_attempts;
            mapper->min_norm_score = min_norm_score;
            mapper->alignment_threads = alignment_threads;
            mapper->max_mem_length = max_mem_length;
            mapper->min_mem_length = min_mem_length;
            mapper->hit_max = hit_max;
            mapper->greedy_accept = greedy_accept;
            mapper->max_target_factor = max_target_factor;
            mapper->max_multimaps = max_multimaps;
            if (accept_score) mapper->accept_norm_score = accept_score;
        }
    };

    // set up the graph for mapping
    rebuild(graph);

    // todo restructure so that we are trying to map everything
    // add alignment score/bp bounds to catch when we get a good alignment
    for (auto& sp : strings) {
        bool incomplete = true; // complete when we've fully included the sequence set
        int iter = 0;
        auto& name = sp.first;
        //graph->serialize_to_file("msga-pre-" + name + ".vg");
        while (incomplete && iter++ < iter_max) {
            stringstream s; s << iter; string iterstr = s.str();
            if (debug) cerr << name << ": adding to graph" << iter << endl;
            vector<Path> paths;
            vector<Alignment> alns;
            int j = 0;
            // TODO we should use just one seq
            auto& seq = sp.second;
            // align to the graph
            if (debug) cerr << name << ": aligning sequence of " << seq.size() << "bp against " <<
                           graph->node_count() << " nodes" << endl;
            Alignment aln = simplify(mapper->align(seq, 0, 0, band_width));
            auto aln_seq = graph->path_string(aln.path());
            if (aln_seq != seq) {
                cerr << "[vg msga] alignment corrupted, failed to obtain correct banded alignment (alignment seq != input seq)" << endl;
                cerr << "expected " << seq << endl;
                cerr << "got      " << aln_seq << endl;
                ofstream f(name + "-failed-alignment-" + convert(j) + ".gam");
                stream::write(f, 1, (std::function<Alignment(uint64_t)>)([&aln](uint64_t n) { return aln; }));
                f.close();
                graph->serialize_to_file(name + "-corrupted-alignment.vg");
                exit(1);
            }
            alns.push_back(aln);
            //if (debug) cerr << pb2json(aln) << endl; // huge in some cases
            paths.push_back(aln.path());
            paths.back().set_name(name); // cache name to trigger inclusion of path elements in graph by edit

            /*
               ofstream f(name + "-pre-edit-" + convert(j) + ".gam");
               stream::write(f, 1, (std::function<Alignment(uint64_t)>)([&aln](uint64_t n) { return aln; }));
               f.close();
               */

            ++j;

            // now take the alignment and modify the graph with it
            if (debug) cerr << name << ": editing graph" << endl;
            //graph->serialize_to_file(name + "-pre-edit.vg");
            graph->edit(paths);
            //if (!graph->is_valid()) cerr << "invalid after edit" << endl;
            //graph->serialize_to_file(name + "-immed-post-edit.vg");
            graph->dice_nodes(node_max);
            //if (!graph->is_valid()) cerr << "invalid after dice" << endl;
            //graph->serialize_to_file(name + "-post-dice.vg");
            if (debug) cerr << name << ": sorting and compacting ids" << endl;
            graph->sort();
            //if (!graph->is_valid()) cerr << "invalid after sort" << endl;
            graph->compact_ids(); // xg can't work unless IDs are compacted.
            //if (!graph->is_valid()) cerr << "invalid after compact" << endl;

            // the edit needs to cut nodes at mapping starts and ends
            // thus allowing paths to be included that map directly to entire nodes
            // XXX

            // check that all is well
            //graph->serialize_to_file(name + "-pre-index.vg");
            rebuild(graph);

            // verfy validity of path
            bool is_valid = graph->is_valid();
            auto path_seq = graph->path_string(graph->paths.path(name));
            incomplete = !(path_seq == seq) || !is_valid;
            if (incomplete) {
                cerr << "[vg msga] failed to include alignment, retrying " << endl
                    << "expected " << seq << endl
                    << "got " << path_seq << endl
                    << pb2json(aln.path()) << endl
                    << pb2json(graph->paths.path(name)) << endl;
                graph->serialize_to_file(name + "-post-edit.vg");
            }
        }
        // if (debug && !graph->is_valid()) cerr << "graph is invalid" << endl;
        if (incomplete && iter >= iter_max) {
            cerr << "[vg msga] Error: failed to include path " << name << endl;
            exit(1);
        }
    }

    // auto include_paths = [&mapper,
    //      kmer_size,
    //      kmer_stride,
    //      band_width,
    //      debug,
    //      &strings](VG* graph) {
    //          // include the paths in the graph
    //          if (debug) cerr << "including paths" << endl;
    //          for (auto& group : strings) {
    //              auto& name = group.first;
    //              if (debug) cerr << name << ": tracing path through graph" << endl;
    //              auto& seq = group.second;
    //              if (debug) cerr << name << ": aligning sequence of " << seq.size() << "bp" << endl;
    //              Alignment aln = mapper->align(seq, kmer_size, kmer_stride, band_width);
    //              //if (debug) cerr << "alignment score: " << aln.score() << endl;
    //              aln.mutable_path()->set_name(name);
    //              //if (debug) cerr << "alignment: " << pb2json(aln) << endl;
    //              // todo simplify in the mapper itself when merging the banded bits
    //              if (debug) cerr << name << ": labeling" << endl;
    //              graph->include(aln.path());
    //              // now repeat back the path
    //          }
    //      };

    if (normalize) {
        if (debug) cerr << "normalizing graph" << endl;
        graph->remove_non_path();
        graph->normalize();
        graph->dice_nodes(node_max);
        graph->sort();
        graph->compact_ids();
        if (!graph->is_valid()) {
            cerr << "[vg msga] warning! graph is not valid after normalization" << endl;
        }
    }

    // remove nodes in the graph that have no assigned paths
    // this should be pretty minimal now that we've made one iteration
    if (!allow_nonpath) {
        graph->remove_non_path();
    }

    // finally, validate the included paths
    set<string> failures;
    for (auto& sp : strings) {
        auto& name = sp.first;
        auto& seq = sp.second;
        if (seq != graph->path_string(graph->paths.path(name))) {
            /*
               cerr << "failed inclusion" << endl
               << "expected " << graph->path_string(graph->paths.path(name)) << endl
               << "got      " << seq << endl;
               */
            failures.insert(name);
        }
    }

    if (!failures.empty()) {
        stringstream ss;
        ss << "vg-msga-failed-include_";
        for (auto& s : failures) {
            cerr << "[vg msga] Error: failed to include path " << s << endl;
            ss << s << "_";
        }
        ss << ".vg";
        graph->serialize_to_file(ss.str());
        exit(1);
    }

    // return the graph
    graph->serialize_to_ostream(std::cout);
    delete graph;

    // todo....
    //
    // strategy for graph/graph alignment
    // ---------------
    // multiple graphs can be aligned by converting them into collections of named sequences
    // e.g. using a strided sampling of a long kmer space
    // of sufficient length to align to a second graph
    //
    // the multi-graph alignment is a graph which contains both of the
    // with homologous sequences merged and the paths from the input graphs retained
    //
    // a progressive approach can be used, where we first attempt to construct a graph using a particular
    // sequence size
    // then, by labeling the first graph where it is shown to map to the new graph, we can retain only
    // the portion which was not included, then attempt to include the remaining fragments using
    // more compute-intensive parameters
    //
    // to limit path complexity, random walks should be used to sample the path space of the first graph
    // we can erode the graph we are aligning as regions of it become completely aligned,
    // so as to avoid over-sampling the graph
    // we already have functionality for this in `vg sim`
    //
    // this is an elaborate but easily-written and flexible approach to aligning large graphs
    // efficiently

    return 0;
}

void help_surject(char** argv) {
    cerr << "usage: " << argv[0] << " surject [options] <aln.gam> >[proj.cram]" << endl
        << "Transforms alignments to be relative to particular paths." << endl
        << endl
        << "options:" << endl
        << "    -d, --db-name DIR       use the graph in this database" << endl
        << "    -t, --threads N         number of threads to use" << endl
        << "    -p, --into-path NAME    surject into just this path" << endl
        << "    -i, --into-paths FILE   surject into nonoverlapping path names listed in FILE (one per line)" << endl
        << "    -P, --into-prefix NAME  surject into all paths with NAME as their prefix" << endl
        //<< "    -H, --header-from FILE  use the header in the SAM/CRAM/BAM file for the output" << endl
        // todo, reenable
        // << "    -c, --cram-output       write CRAM to stdout (default is vg::Aligment/GAM format)" << endl
        // << "    -f, --reference FILE    use this file when writing CRAM to rebuild sequence header" << endl
        << "    -b, --bam-output        write BAM to stdout" << endl
        << "    -s, --sam-output        write SAM to stdout" << endl
        << "    -C, --compression N     level for compression [0-9]" << endl
        << "    -w, --window N          use N nodes on either side of the alignment to surject (default 5)" << endl;
}

int main_surject(int argc, char** argv) {

    if (argc == 2) {
        help_surject(argv);
        return 1;
    }

    string db_name;
    string path_name;
    string path_prefix;
    string path_file;
    string output_type = "gam";
    string input_type = "gam";
    string header_file;
    int compress_level = 9;
    int window = 5;
    string fasta_filename;

    int c;
    optind = 2; // force optind past command positional argument
    while (true) {
        static struct option long_options[] =
        {
            {"help", no_argument, 0, 'h'},
            {"db-name", required_argument, 0, 'd'},
            {"threads", required_argument, 0, 't'},
            {"into-path", required_argument, 0, 'p'},
            {"into-paths", required_argument, 0, 'i'},
            {"into-prefix", required_argument, 0, 'P'},
            {"cram-output", no_argument, 0, 'c'},
            {"reference", required_argument, 0, 'f'},
            {"bam-output", no_argument, 0, 'b'},
            {"sam-output", no_argument, 0, 's'},
            {"header-from", required_argument, 0, 'H'},
            {"compress", required_argument, 0, 'C'},
            {"window", required_argument, 0, 'w'},
            {0, 0, 0, 0}
        };

        int option_index = 0;
        c = getopt_long (argc, argv, "hd:p:i:P:cbsH:C:t:w:f:",
                long_options, &option_index);

        // Detect the end of the options.
        if (c == -1)
            break;

        switch (c)
        {

            case 'd':
                db_name = optarg;
                break;

            case 'p':
                path_name = optarg;
                break;

            case 'i':
                path_file = optarg;
                break;

            case 'P':
                path_prefix = optarg;
                break;

            case 'H':
                header_file = optarg;
                break;

            case 'c':
                output_type = "cram";
                break;

            case 'f':
                fasta_filename = optarg;
                break;

            case 'b':
                output_type = "bam";
                break;

            case 's':
                compress_level = -1;
                output_type = "sam";
                break;

            case 't':
                omp_set_num_threads(atoi(optarg));
                break;

            case 'C':
                compress_level = atoi(optarg);
                break;

            case 'w':
                window = atoi(optarg);
                break;

            case 'h':
            case '?':
                help_surject(argv);
                exit(1);
                break;

            default:
                abort ();
        }
    }

    string file_name = argv[optind];

    Index index;
    // open index
    index.open_read_only(db_name);

    set<string> path_names;
    if (!path_file.empty()){
        // open the file
        ifstream in(path_file);
        string line;
        while (std::getline(in,line)) {
            path_names.insert(line);
        }
    } else {
        path_names.insert(path_name);
    }

    if (input_type == "gam") {
        if (output_type == "gam") {
            int thread_count = get_thread_count();
            vector<vector<Alignment> > buffer;
            buffer.resize(thread_count);
            function<void(Alignment&)> lambda = [&index, &path_names, &buffer, &window](Alignment& src) {
                int tid = omp_get_thread_num();
                Alignment surj;
                string path_name;
                int64_t path_pos;
                index.surject_alignment(src, path_names, surj, path_name, path_pos, window);
                buffer[tid].push_back(surj);
                stream::write_buffered(cout, buffer[tid], 1000);
            };
            if (file_name == "-") {
                stream::for_each_parallel(std::cin, lambda);
            } else {
                ifstream in;
                in.open(file_name.c_str());
                stream::for_each_parallel(in, lambda);
            }
            for (int i = 0; i < thread_count; ++i) {
                stream::write_buffered(cout, buffer[i], 0); // flush
            }
        } else {
            char out_mode[5];
            string out_format = "";
            strcpy(out_mode, "w");
            if (output_type == "bam") { out_format = "b"; }
            else if (output_type == "cram") { out_format = "c"; }
            else { out_format = ""; }
            strcat(out_mode, out_format.c_str());
            if (compress_level >= 0) {
                char tmp[2];
                tmp[0] = compress_level + '0'; tmp[1] = '\0';
                strcat(out_mode, tmp);
            }
            // get the header
            /*
               if (header_file.empty()) {
               cerr << "[vg surject] error: --header-from must be specified for SAM/BAM/CRAM output" << endl;
               return 1;
               }
               */
            string header;
            map<string, int64_t> path_by_id = index.paths_by_id();
            map<string, pair<pair<int64_t, bool>, pair<int64_t, bool>>> path_layout;
            map<string, int64_t> path_length;
            index.path_layout(path_layout, path_length);
            int thread_count = get_thread_count();
            vector<vector<tuple<string, int64_t, Alignment> > > buffer;
            buffer.resize(thread_count);
            map<string, string> rg_sample;

            // bam/sam/cram output
            samFile* out = 0;
            int buffer_limit = 100;

            bam_hdr_t* hdr = NULL;
            int64_t count = 0;
            omp_lock_t output_lock;
            omp_init_lock(&output_lock);

            // handles buffers, possibly opening the output file if we're on the first record
            auto handle_buffer =
                [&hdr, &header, &path_length, &rg_sample, &buffer_limit,
                &out_mode, &out, &output_lock, &fasta_filename](vector<tuple<string, int64_t, Alignment> >& buf) {
                    if (buf.size() >= buffer_limit) {
                        // do we have enough data to open the file?
#pragma omp critical (hts_header)
                        {
                            if (!hdr) {
                                hdr = hts_string_header(header, path_length, rg_sample);
                                if ((out = sam_open("-", out_mode)) == 0) {
                                    /*
                                       if (!fasta_filename.empty()) {
                                       string fai_filename = fasta_filename + ".fai";
                                       hts_set_fai_filename(out, fai_filename.c_str());
                                       }
                                       */
                                    cerr << "[vg surject] failed to open stdout for writing HTS output" << endl;
                                    exit(1);
                                } else {
                                    // write the header
                                    if (sam_hdr_write(out, hdr) != 0) {
                                        cerr << "[vg surject] error: failed to write the SAM header" << endl;
                                    }
                                }
                            }
                        }
                        // try to get a lock, and force things if we've built up a huge buffer waiting
                        if (omp_test_lock(&output_lock) || buf.size() > 10*buffer_limit) {
                            for (auto& s : buf) {
                                auto& path_nom = get<0>(s);
                                auto& path_pos = get<1>(s);
                                auto& surj = get<2>(s);
                                string cigar = cigar_against_path(surj);
                                bam1_t* b = alignment_to_bam(header,
                                        surj,
                                        path_nom,
                                        path_pos,
                                        cigar,
                                        "=",
                                        path_pos,
                                        0);
                                int r = 0;
#pragma omp critical (cout)
                                r = sam_write1(out, hdr, b);
                                if (r == 0) { cerr << "[vg surject] error: writing to stdout failed" << endl; exit(1); }
                                bam_destroy1(b);
                            }
                            omp_unset_lock(&output_lock);
                            buf.clear();
                        }
                    }
                };

            function<void(Alignment&)> lambda = [&index,
                &path_names,
                &path_length,
                &window,
                &rg_sample,
                &header,
                &out,
                &buffer,
                &count,
                &hdr,
                &out_mode,
                &handle_buffer](Alignment& src) {
                    int tid = omp_get_thread_num();
                    Alignment surj;
                    string path_name;
                    int64_t path_pos;
                    index.surject_alignment(src, path_names, surj, path_name, path_pos, window);
                    if (!surj.path().mapping_size()) {
                        surj = src;
                    }
                    // record
                    if (!hdr && !surj.read_group().empty() && !surj.sample_name().empty()) {
#pragma omp critical (hts_header)
                        rg_sample[surj.read_group()] = surj.sample_name();
                    }

                    buffer[tid].push_back(make_tuple(path_name, path_pos, surj));
                    handle_buffer(buffer[tid]);

                };

            // now apply the alignment processor to the stream
            if (file_name == "-") {
                stream::for_each_parallel(std::cin, lambda);
            } else {
                ifstream in;
                in.open(file_name.c_str());
                stream::for_each_parallel(in, lambda);
            }
            buffer_limit = 0;
            for (auto& buf : buffer) {
                handle_buffer(buf);
            }
            bam_hdr_destroy(hdr);
            sam_close(out);
            omp_destroy_lock(&output_lock);
        }
    }
    cout.flush();

    return 0;
}

void help_mod(char** argv) {
    cerr << "usage: " << argv[0] << " mod [options] <graph.vg> >[mod.vg]" << endl
         << "Modifies graph, outputs modified on stdout." << endl
         << endl
         << "options:" << endl
         << "    -i, --include-aln FILE  merge the paths implied by alignments into the graph" << endl
         << "    -P, --label-paths       don't edit with -i alignments, just use them for labeling the graph" << endl
         << "    -c, --compact-ids       should we sort and compact the id space? (default false)" << endl
         << "    -C, --compact-ranks     compact mapping ranks in paths" << endl
         << "    -z, --sort              sort the graph using an approximate topological sort" << endl
         << "    -b, --break-cycles      use an approximate topological sort to break cycles in the graph" << endl
         << "    -n, --normalize         normalize the graph so that edges are always non-redundant" << endl
         << "                            (nodes have unique starting and ending bases relative to neighbors," << endl
         << "                            and edges that do not introduce new paths are removed and neighboring" << endl
         << "                            nodes are merged)" << endl
         << "    -s, --simplify          remove redundancy from the graph that will not change its path space" << endl
         << "    -T, --strong-connect    outputs the strongly-connected components of the graph" << endl
         << "    -d, --dagify-step N     copy strongly connected components of the graph N times, forwarding" << endl
         << "                            edges from old to new copies to convert the graph into a DAG" << endl
         << "    -w, --dagify-to N       copy strongly connected components of the graph forwarding" << endl
         << "                            edges from old to new copies to convert the graph into a DAG" << endl
         << "                            until the shortest path through each SCC is N bases long" << endl
         << "    -L, --dagify-len-max N  stop a dagification step if the unrolling component has this much sequence" << endl
         << "    -U, --unroll N          using backtracking to unroll cycles in the graph, preserving paths of length N" << endl
         << "    -B, --max-branch N      maximum number of branchings to consider when unrolling" << endl
         << "    -f, --unfold N          represent inversions accesible up to N from the forward" << endl
         << "                            component of the graph" << endl
         << "    -O, --orient-forward    orient the nodes in the graph forward" << endl
         << "    -D, --drop-paths        remove the paths of the graph" << endl
         << "    -r, --retain-path NAME  remove any path not specified for retention" << endl
         << "    -k, --keep-path NAME    keep only nodes and edges in the path" << endl
         << "    -N, --remove-non-path   keep only nodes and edges which are part of paths" << endl
         << "    -o, --remove-orphans    remove orphan edges from graph (edge specified but node missing)" << endl
         << "    -R, --remove-null       removes nodes that have no sequence, forwarding their edges" << endl
         << "    -g, --subgraph ID       gets the subgraph rooted at node ID, multiple allowed" << endl
         << "    -x, --context N         steps the subgraph out by N steps (default: 1)" << endl
         << "    -p, --prune-complex     remove nodes that are reached by paths of --path-length which" << endl
         << "                            cross more than --edge-max edges" << endl
         << "    -S, --prune-subgraphs   remove subgraphs which are shorter than --length" << endl
         << "    -l, --length N          for pruning complex regions and short subgraphs" << endl
         << "    -X, --chop N            chop nodes in the graph so they are not more than N bp long" << endl
         << "    -u, --unchop            where two nodes are only connected to each other and by one edge" << endl
         << "                            replace the pair with a single node that is the concatenation of their labels" << endl
         << "    -K, --kill-labels       delete the labels from the graph, resulting in empty nodes" << endl
         << "    -e, --edge-max N        only consider paths which make edge choices at <= this many points" << endl
         << "    -m, --markers           join all head and tails nodes to marker nodes" << endl
         << "                            ('###' starts and '$$$' ends) of --path-length, for debugging" << endl
         << "    -F, --force-path-match  sets path edits explicitly equal to the nodes they traverse" << endl
         << "    -t, --threads N         for tasks that can be done in parallel, use this many threads" << endl;
}

int main_mod(int argc, char** argv) {

    if (argc == 2) {
        help_mod(argv);
        return 1;
    }

    string path_name;
    bool remove_orphans = false;
    string aln_file;
    bool label_paths = false;
    bool compact_ids = false;
    bool prune_complex = false;
    int path_length = 0;
    int edge_max = 0;
    int chop_to = 0;
    bool add_start_and_end_markers = false;
    bool prune_subgraphs = false;
    bool kill_labels = false;
    bool simplify_graph = false;
    bool unchop = false;
    bool normalize_graph = false;
    bool sort_graph = false;
    bool remove_non_path = false;
    bool compact_ranks = false;
    bool drop_paths = false;
    bool force_path_match = false;
    set<string> paths_to_retain;
    vector<int64_t> root_nodes;
    int32_t context_steps;
    bool remove_null;
    bool strong_connect = false;
    uint32_t unroll_to = 0;
    uint32_t unfold_to = 0;
    uint32_t unroll_max_branch = 0;
    bool break_cycles = false;
    uint32_t dagify_steps = 0;
    uint32_t dagify_to = 0;
    uint32_t dagify_component_length_max = 0;
    bool orient_forward = false;

    int c;
    optind = 2; // force optind past command positional argument
    while (true) {
        static struct option long_options[] =

            {
                {"help", no_argument, 0, 'h'},
                {"include-aln", required_argument, 0, 'i'},
                {"compact-ids", no_argument, 0, 'c'},
                {"compact-ranks", no_argument, 0, 'C'},
                {"drop-paths", no_argument, 0, 'D'},
                {"keep-path", required_argument, 0, 'k'},
                {"remove-orphans", no_argument, 0, 'o'},
                {"prune-complex", no_argument, 0, 'p'},
                {"prune-subgraphs", no_argument, 0, 'S'},
                {"length", required_argument, 0, 'l'},
                {"edge-max", required_argument, 0, 'e'},
                {"chop", required_argument, 0, 'X'},
                {"kill-labels", no_argument, 0, 'K'},
                {"markers", no_argument, 0, 'm'},
                {"threads", no_argument, 0, 't'},
                {"label-paths", no_argument, 0, 'P'},
                {"simplify", no_argument, 0, 's'},
                {"unchop", no_argument, 0, 'u'},
                {"normalize", no_argument, 0, 'n'},
                {"sort", no_argument, 0, 'z'},
                {"remove-non-path", no_argument, 0, 'N'},
                {"orient-forward", no_argument, 0, 'O'},
                {"unfold", required_argument, 0, 'f'},
                {"force-path-match", no_argument, 0, 'F'},
                {"retain-path", required_argument, 0, 'r'},
                {"subgraph", required_argument, 0, 'g'},
                {"context", required_argument, 0, 'x'},
                {"remove-null", no_argument, 0, 'R'},
                {"strong-connect", no_argument, 0, 'T'},
                {"dagify-steps", required_argument, 0, 'd'},
                {"dagify-to", required_argument, 0, 'w'},
                {"dagify-len-max", required_argument, 0, 'L'},
                {"unroll", required_argument, 0, 'U'},
                {"max-branch", required_argument, 0, 'B'},
                {"break-cycles", no_argument, 0, 'b'},
                {"orient-forward", no_argument, 0, 'O'},
                {0, 0, 0, 0}
            };

        int option_index = 0;
        c = getopt_long (argc, argv, "hk:oi:cpl:e:mt:SX:KPsunzNf:CDFr:g:x:RTU:B:bd:Ow:L:",
                         long_options, &option_index);


        // Detect the end of the options.
        if (c == -1)
            break;

        switch (c)
        {

            case 'i':
                aln_file = optarg;
                break;

            case 'c':
                compact_ids = true;
                break;

            case 'C':
                compact_ranks = true;
                break;

            case 'k':
                path_name = optarg;
                break;

            case 'r':
                paths_to_retain.insert(optarg);
                break;

            case 'o':
                remove_orphans = true;
                break;

            case 'p':
                prune_complex = true;
                break;

            case 'S':
                prune_subgraphs = true;
                break;

            case 'l':
                path_length = atoi(optarg);
                break;

            case 'X':
                chop_to = atoi(optarg);
                break;

            case 'u':
                unchop = true;
                break;

            case 'K':
                kill_labels = true;
                break;

            case 'e':
                edge_max = atoi(optarg);
                break;

            case 'm':
                add_start_and_end_markers = true;
                break;

            case 't':
                omp_set_num_threads(atoi(optarg));
                break;

            case 'f':
                unfold_to = atoi(optarg);
                break;

            case 'O':
                orient_forward = true;
                break;

            case 'F':
                force_path_match = true;
                break;

            case 'P':
                label_paths = true;
                break;

            case 'D':
                drop_paths = true;
                break;

            case 's':
                simplify_graph = true;
                break;

            case 'n':
                normalize_graph = true;
                break;

            case 'N':
                remove_non_path = true;
                break;

            case 'T':
                strong_connect = true;
                break;

            case 'U':
                unroll_to = atoi(optarg);
                break;

            case 'd':
                dagify_steps = atoi(optarg);
                break;

            case 'w':
                dagify_to = atoi(optarg);
                break;


        case 'L':
            dagify_component_length_max = atoi(optarg);
            break;

        case 'B':
            unroll_max_branch = atoi(optarg);
            break;


            case 'z':
                sort_graph = true;
                break;

            case 'b':
                break_cycles = true;
                break;

            case 'g':
                root_nodes.push_back(atoi(optarg));
                break;

            case 'x':
                context_steps = atoi(optarg);
                break;

            case 'R':
                remove_null = true;
                break;

            case 'h':
            case '?':
                help_mod(argv);
                exit(1);
                break;

            default:
                abort ();
        }
    }

    VG* graph;
    string file_name = argv[optind];
    if (file_name == "-") {
        graph = new VG(std::cin);
    } else {
        ifstream in;
        in.open(file_name.c_str());
        graph = new VG(in);
    }

    if (!path_name.empty()) {
        graph->keep_path(path_name);
    }

    if (!paths_to_retain.empty()) {
        graph->paths.keep_paths(paths_to_retain);
    }

    if (drop_paths) {
        graph->paths.clear();
    }

    if (remove_orphans) {
        graph->remove_orphan_edges();
    }

    if (unchop) {
        graph->unchop();
    }

    if (simplify_graph) {
        graph->simplify_siblings();
    }

    if (normalize_graph) {
        graph->normalize();
    }

    if (strong_connect) {
        graph->keep_multinode_strongly_connected_components();
    }

    if (remove_non_path) {
        graph->remove_non_path();
    }

    if (force_path_match) {
        graph->force_path_match();
    }

    if (orient_forward) {
        set<int64_t> flipped;
        graph->orient_nodes_forward(flipped);
    }

    if (dagify_steps) {
        map<int64_t, pair<int64_t, bool> > node_translation;
        *graph = graph->dagify(dagify_steps, node_translation, 0, dagify_component_length_max);
    }

    if (dagify_to) {
        map<int64_t, pair<int64_t, bool> > node_translation;
        // use the walk as our maximum number of steps; it's the worst case
        *graph = graph->dagify(dagify_to, node_translation, dagify_to, dagify_component_length_max);
    }

    if (unroll_to) {
        map<int64_t, pair<int64_t, bool> > node_translation;
        *graph = graph->backtracking_unroll(unroll_to, unroll_max_branch, node_translation);
    }

    if (unfold_to) {
        map<int64_t, pair<int64_t, bool> > node_translation;
        *graph = graph->unfold(unfold_to, node_translation);
    }

    if (remove_null) {
        graph->remove_null_nodes_forwarding_edges();
    }

    if (sort_graph) {
        graph->sort();
    }

    if (break_cycles) {
        graph->break_cycles();
    }

    // to subset the graph
    if (!root_nodes.empty()) {
        VG g;
        for (auto root : root_nodes) {
            graph->nonoverlapping_node_context_without_paths(graph->get_node(root), g);
            graph->expand_context(g, max(context_steps, 1));
            g.remove_orphan_edges();
        }
        *graph = g;
    }

    if (!aln_file.empty()) {
        // read in the alignments and save their paths
        vector<Path> paths;
        function<void(Alignment&)> lambda = [&graph, &paths](Alignment& aln) {
            Path path = simplify(aln.path());
            path.set_name(aln.name());
            paths.push_back(path);
        };
        if (aln_file == "-") {
            stream::for_each(std::cin, lambda);
        } else {
            ifstream in;
            in.open(aln_file.c_str());
            stream::for_each(in, lambda);
        }
        if (!label_paths) {
            // execute the edits
            graph->edit(paths);
        } else {
            // just add the path labels to the graph
            for (auto& path : paths) {
                graph->paths.extend(path);
            }
        }
    }

    // and optionally compact ids
    if (compact_ids) {
        graph->sort();
        graph->compact_ids();
    }

    if (compact_ranks) {
        graph->paths.compact_ranks();
    }

    if (prune_complex) {
        if (!(path_length > 0 && edge_max > 0)) {
            cerr << "[vg mod]: when pruning complex regions you must specify a --path-length and --edge-max" << endl;
            return 1;
        }
        graph->prune_complex_with_head_tail(path_length, edge_max);
    }

    if (prune_subgraphs) {
        graph->prune_short_subgraphs(path_length);
    }

    if (chop_to) {
        graph->dice_nodes(chop_to);
        graph->paths.compact_ranks();
    }

    if (kill_labels) {
        graph->for_each_node([](Node* n) { n->clear_sequence(); });
    }

    if (add_start_and_end_markers) {
        if (!(path_length > 0)) {
            cerr << "[vg mod]: when adding start and end markers you must provide a --path-length" << endl;
            return 1;
        }
        Node* head_node = NULL;
        Node* tail_node = NULL;
        graph->add_start_end_markers(path_length, '#', '$', head_node, tail_node);
    }

    graph->serialize_to_ostream(std::cout);

    delete graph;

    return 0;
}

void help_sim(char** argv) {
    cerr << "usage: " << argv[0] << " sim [options] <graph.vg>" << endl
        << "Simulates reads from the graph(s). Output is a list of reads." << endl
        << endl
        << "options:" << endl
        << "    -l, --read-length N   write reads of length N" << endl
        << "    -n, --num-reads N     simulate N reads" << endl
        << "    -s, --random-seed N   use this specific seed for the PRNG" << endl
        << "    -e, --base-error N    base substitution error rate (default 0.0)" << endl
        << "    -i, --indel-error N   indel error rate (default 0.0)" << endl
        << "    -f, --forward-only    don't simulate from the reverse strand" << endl
        << "    -a, --align-out       generate true alignments on stdout rather than reads" << endl;
}

int main_sim(int argc, char** argv) {

    if (argc == 2) {
        help_sim(argv);
        return 1;
    }

    int read_length = 100;
    int num_reads = 1;
    int seed_val = time(NULL);
    double base_error = 0;
    double indel_error = 0;
    bool forward_only = false;
    bool align_out = false;

    int c;
    optind = 2; // force optind past command positional argument
    while (true) {
        static struct option long_options[] =
        {
            {"help", no_argument, 0, 'h'},
            {"read-length", required_argument, 0, 'l'},
            {"num-reads", required_argument, 0, 'n'},
            {"random-seed", required_argument, 0, 's'},
            {"forward-only", no_argument, 0, 'f'},
            {"align-out", no_argument, 0, 'a'},
            {0, 0, 0, 0}
        };

        int option_index = 0;
        c = getopt_long (argc, argv, "hl:n:s:e:i:fa",
                long_options, &option_index);

        // Detect the end of the options.
        if (c == -1)
            break;

        switch (c)
        {

            case 'l':
                read_length = atoi(optarg);
                break;

            case 'n':
                num_reads = atoi(optarg);
                break;

            case 's':
                seed_val = atoi(optarg);
                break;

            case 'e':
                base_error = atof(optarg);
                break;

            case 'i':
                indel_error = atof(optarg);
                break;

            case 'f':
                forward_only = true;
                break;

            case 'a':
                align_out = true;
                break;

            case 'h':
            case '?':
                help_sim(argv);
                exit(1);
                break;

            default:
                abort ();
        }
    }

    VG* graph;
    string file_name = argv[optind];
    if (file_name == "-") {
        graph = new VG(std::cin);
    } else {
        ifstream in;
        in.open(file_name.c_str());
        graph = new VG(in);
    }

    int64_t max_id = graph->max_node_id();
    int64_t min_id = graph->min_node_id();

    mt19937 rng;
    rng.seed(seed_val);

    string bases = "ATGC";
    uniform_real_distribution<double> rprob(0, 1);
    uniform_int_distribution<int> rbase(0, 3);

    function<string(const string&)> introduce_read_errors
        = [&rng, &rprob, &rbase, &bases, base_error, indel_error](const string& perfect_read) {

            if (base_error == 0 && indel_error == 0) return perfect_read;
            string read;
            for (auto c : perfect_read) {
                if (rprob(rng) <= base_error) {
                    // pick another base than what c is
                    char e;
                    do {
                        e = bases[rbase(rng)];
                    } while (e == c);
                    c = e;
                }
                if (rprob(rng) <= indel_error) {
                    if (rprob(rng) < 0.5) {
                        read.push_back(bases[rbase(rng)]);
                    } // else do nothing, == deletion of base
                } else {
                    read.push_back(c);
                }
            }
            return read;
        };

    size_t max_iter = 1000;
    for (int i = 0; i < num_reads; ++i) {
        auto perfect_read = graph->random_read(read_length, rng, min_id, max_id, !forward_only);
        // avoid short reads at the end of the graph by retrying
        int iter = 0;
        while (perfect_read.sequence().size() < read_length && ++iter < max_iter) {
            perfect_read = graph->random_read(read_length, rng, min_id, max_id, !forward_only);
            // if we can't make a suitable read in 1000 tries, then maybe the graph is too small?
        }
        if (iter == max_iter) {
            cerr << "couldn't simulate read, perhaps the chosen length is too long for this graph?" << endl;
        } else {
            // apply errors
            if (!align_out) {
                string readseq = introduce_read_errors(perfect_read.sequence());
                cout << readseq << endl;
            } else {
                function<Alignment(uint64_t)> lambda =
                    [&perfect_read] (uint64_t n) {
                        return perfect_read;
                    };
                stream::write(cout, 1, lambda);
            }
        }
    }
    delete graph;

    return 0;
}

void help_kmers(char** argv) {
    cerr << "usage: " << argv[0] << " kmers [options] <graph1.vg> [graph2.vg ...] >kmers.tsv" << endl

         << "Generates kmers of the graph(s). Output is: kmer id pos" << endl
         << endl
         << "options:" << endl
         << "    -k, --kmer-size N     print kmers of size N in the graph" << endl
         << "    -e, --edge-max N      only consider paths which make edge choices at <= this many points" << endl
         << "    -j, --kmer-stride N   step distance between succesive kmers in paths (default 1)" << endl
         << "    -t, --threads N       number of threads to use" << endl
         << "    -d, --ignore-dups     filter out duplicated kmers in normal output" << endl
         << "    -n, --allow-negs      don't filter out relative negative positions of kmers in normal output" << endl
         << "    -g, --gcsa-out        output a table suitable for input to GCSA2:" << endl
         << "                          kmer, starting position, previous characters," << endl
         << "                          successive characters, successive positions." << endl
         << "                          Forward and reverse strand kmers are reported." << endl
         << "    -B, --gcsa-binary     Write the GCSA graph in binary format." << endl
         << "    -F, --forward-only    When producing GCSA2 output, don't describe the reverse strand" << endl
         << "    -P, --path-only       Only consider kmers if they occur in a path embedded in the graph" << endl
         << "    -H, --head-id N       use the specified ID for the GCSA2 head sentinel node" << endl
         << "    -T, --tail-id N       use the specified ID for the GCSA2 tail sentinel node" << endl
         << "    -p, --progress        show progress" << endl;
}

int main_kmers(int argc, char** argv) {

    if (argc == 2) {
        help_kmers(argv);
        return 1;
    }

    int kmer_size = 0;
    bool path_only = false;
    int edge_max = 0;
    int kmer_stride = 1;
    bool show_progress = false;
    bool gcsa_out = false;
    bool allow_dups = true;
    bool allow_negs = false;
    // for distributed GCSA2 kmer generation
    int64_t head_id = 0;
    int64_t tail_id = 0;
    bool forward_only = false;
    bool gcsa_binary = false;

    int c;
    optind = 2; // force optind past command positional argument
    while (true) {
        static struct option long_options[] =

            {
                {"help", no_argument, 0, 'h'},
                {"kmer-size", required_argument, 0, 'k'},
                {"kmer-stride", required_argument, 0, 'j'},
                {"edge-max", required_argument, 0, 'e'},
                {"threads", required_argument, 0, 't'},
                {"gcsa-out", no_argument, 0, 'g'},
                {"ignore-dups", no_argument, 0, 'd'},
                {"allow-negs", no_argument, 0, 'n'},
                {"progress",  no_argument, 0, 'p'},
                {"head-id", required_argument, 0, 'H'},
                {"tail-id", required_argument, 0, 'T'},
                {"forward-only", no_argument, 0, 'F'},
                {"gcsa-binary", no_argument, 0, 'B'},
                {"path-only", no_argument, 0, 'P'},
                {0, 0, 0, 0}
            };

        int option_index = 0;
        c = getopt_long (argc, argv, "hk:j:pt:e:gdnH:T:FBP",
                         long_options, &option_index);

        // Detect the end of the options.
        if (c == -1)
            break;

        switch (c)
        {

            case 'k':
                kmer_size = atoi(optarg);
                break;

            case 'j':
                kmer_stride = atoi(optarg);
                break;

            case 'e':
                edge_max = atoi(optarg);
                break;

            case 't':
                omp_set_num_threads(atoi(optarg));
                break;

            case 'g':
                gcsa_out = true;
                break;

            case 'F':
                forward_only = true;
                break;


        case 'P':
            path_only = true;
            break;

        case 'd':
            allow_dups = false;
            break;

            case 'n':
                allow_negs = true;
                break;

            case 'p':
                show_progress = true;
                break;

            case 'H':
                head_id = atoi(optarg);
                break;

            case 'T':
                tail_id = atoi(optarg);
                break;

            case 'B':
                gcsa_binary = true;
                break;

            case 'h':
            case '?':
                help_kmers(argv);
                exit(1);
                break;

            default:
                abort ();
        }
    }

    vector<string> graph_file_names;
    while (optind < argc) {
        string file_name = argv[optind++];
        graph_file_names.push_back(file_name);
    }

    VGset graphs(graph_file_names);

    graphs.show_progress = show_progress;

    if (gcsa_out) {
        if (!gcsa_binary) {
            graphs.write_gcsa_out(cout, kmer_size, path_only, forward_only, head_id, tail_id);
        } else {
            graphs.write_gcsa_kmers_binary(cout, kmer_size, path_only, forward_only, head_id, tail_id);
        }
    } else {
        function<void(string&, list<NodeTraversal>::iterator, int, list<NodeTraversal>&, VG& graph)>
            lambda = [](string& kmer, list<NodeTraversal>::iterator n, int p, list<NodeTraversal>& path, VG& graph) {
                // We encode orientation by negating the IDs for backward nodes.
                // Their offsets are from the end of the node in its local forward
                // orientation, and are negated in the output.
                int sign = (*n).backward ? -1 : 1;
#pragma omp critical (cout)

            cout << kmer << '\t' << (*n).node->id() * sign << '\t' << p * sign << '\n';
        };
        graphs.for_each_kmer_parallel(lambda, kmer_size, path_only, edge_max, kmer_stride, allow_dups, allow_negs);
    }
    cout.flush();

    return 0;
}

void help_concat(char** argv) {
    cerr << "usage: " << argv[0] << " concat [options] <graph1.vg> [graph2.vg ...] >merged.vg" << endl
        << "Concatenates graphs in order by adding edges from the tail nodes of the" << endl
        << "predecessor to the head nodes of the following graph. Node IDs are" << endl
        << "compacted, so care should be taken if consistent IDs are required." << endl;
}

int main_concat(int argc, char** argv) {

    if (argc == 2) {
        help_concat(argv);
        return 1;
    }

    int c;
    optind = 2; // force optind past command positional argument
    while (true) {
        static struct option long_options[] =
        {
            {"help", no_argument, 0, 'h'},
            {0, 0, 0, 0}
        };

        int option_index = 0;
        c = getopt_long (argc, argv, "h",
                long_options, &option_index);

        // Detect the end of the options.
        if (c == -1)
            break;

        switch (c)
        {
            case 'h':
            case '?':
                help_concat(argv);
                exit(1);
                break;

            default:
                abort ();
        }
    }

    list<VG*> graphs;

    while (optind < argc) {
        VG* graph;
        string file_name = argv[optind++];
        if (file_name == "-") {
            graph = new VG(std::cin);
        } else {
            ifstream in;
            in.open(file_name.c_str());
            graph = new VG(in);
        }
        graphs.push_back(graph);
    }

    VG merged;
    for (list<VG*>::iterator g = graphs.begin(); g != graphs.end(); ++g) {
        merged.append(**g);
    }

    // output
    merged.serialize_to_ostream(std::cout);

    return 0;
}

void help_ids(char** argv) {
    cerr << "usage: " << argv[0] << " ids [options] <graph1.vg> [graph2.vg ...] >new.vg" << endl
        << "options:" << endl
        << "    -c, --compact        minimize the space of integers used by the ids" << endl
        << "    -i, --increment N    increase ids by N" << endl
        << "    -d, --decrement N    decrease ids by N" << endl
        << "    -j, --join           make a joint id space for all the graphs that are supplied" << endl
        << "                         by iterating through the supplied graphs and incrementing" << endl
        << "                         their ids to be non-conflicting" << endl
        << "    -s, --sort           assign new node IDs in (generalized) topological sort order" << endl;
}

int main_ids(int argc, char** argv) {

    if (argc == 2) {
        help_ids(argv);
        return 1;
    }

    bool join = false;
    bool compact = false;
    bool sort = false;
    int64_t increment = 0;
    int64_t decrement = 0;

    int c;
    optind = 2; // force optind past command positional argument
    while (true) {
        static struct option long_options[] =
        {
            {"compact", no_argument, 0, 'c'},
            {"increment", required_argument, 0, 'i'},
            {"decrement", required_argument, 0, 'd'},
            {"join", no_argument, 0, 'j'},
            {"sort", no_argument, 0, 's'},
            {"help", no_argument, 0, 'h'},
            {0, 0, 0, 0}
        };

        int option_index = 0;
        c = getopt_long (argc, argv, "hci:d:js",
                long_options, &option_index);

        // Detect the end of the options.
        if (c == -1)
            break;

        switch (c)
        {
            case 'c':
                compact = true;
                break;

            case 'i':
                increment = atoi(optarg);
                break;

            case 'd':
                decrement = atoi(optarg);
                break;

            case 'j':
                join = true;
                break;

            case 's':
                sort = true;
                break;

            case 'h':
            case '?':
                help_ids(argv);
                exit(1);
                break;

            default:
                abort ();
        }
    }

    if (!join) {
        VG* graph;
        string file_name = argv[optind];
        if (file_name == "-") {
            graph = new VG(std::cin);
        } else {
            ifstream in;
            in.open(file_name.c_str());
            graph = new VG(in);
        }

        if (sort) {
            // Set up the nodes so we go through them in topological order
            graph->sort();
        }

        if (compact || sort) {
            // Compact only, or compact to re-assign IDs after sort
            graph->compact_ids();
        }

        if (increment != 0) {
            graph->increment_node_ids(increment);
        }

        if (decrement != 0) {
            graph->decrement_node_ids(decrement);
        }

        graph->serialize_to_ostream(std::cout);
        delete graph;
    } else {

        vector<string> graph_file_names;
        while (optind < argc) {
            VG* graph;
            string file_name = argv[optind++];
            graph_file_names.push_back(file_name);
        }

        VGset graphs(graph_file_names);
        graphs.merge_id_space();

    }

    return 0;

}

void help_join(char** argv) {
    cerr << "usage: " << argv[0] << " join [options] <graph1.vg> [graph2.vg ...] >joined.vg" << endl
        << "Joins graphs and sub-graphs into a single variant graph by connecting their" << endl
        << "heads to a single root node with sequence 'N'." << endl
        << "Assumes a single id namespace for all graphs to join." << endl;
}

int main_join(int argc, char** argv) {

    if (argc == 2) {
        help_join(argv);
        return 1;
    }

    int c;
    optind = 2; // force optind past command positional argument
    while (true) {
        static struct option long_options[] =
        {
            {"help", no_argument, 0, 'h'},
            {0, 0, 0, 0}
        };

        int option_index = 0;
        c = getopt_long (argc, argv, "h",
                long_options, &option_index);

        // Detect the end of the options.
        if (c == -1)
            break;

        switch (c)
        {
            case 'h':
            case '?':
                help_join(argv);
                exit(1);
                break;

            default:
                abort ();
        }
    }

    list<VG*> graphs;

    while (optind < argc) {
        VG* graph;
        string file_name = argv[optind++];
        if (file_name == "-") {
            graph = new VG(std::cin);
        } else {
            ifstream in;
            in.open(file_name.c_str());
            graph = new VG(in);
        }
        graphs.push_back(graph);
    }

    VG joined;
    for (list<VG*>::iterator g = graphs.begin(); g != graphs.end(); ++g) {
        // Stick all the graphs together, complaining if they use the same node IDs (since they probably shouldn't).
        joined.extend(**g, true);
    }

    // combine all subgraphs
    joined.join_heads();

    // output
    joined.serialize_to_ostream(std::cout);

    return 0;
}

void help_stats(char** argv) {
    cerr << "usage: " << argv[0] << " stats [options] <graph.vg>" << endl
        << "options:" << endl
        << "    -z, --size            size of graph" << endl
        << "    -N, --node-count      number of nodes in graph" << endl
        << "    -E, --edge-count      number of edges in graph" << endl
        << "    -l, --length          length of sequences in graph" << endl
        << "    -s, --subgraphs       describe subgraphs of graph" << endl
        << "    -H, --heads           list the head nodes of the graph" << endl
        << "    -T, --tails           list the tail nodes of the graph" << endl
        << "    -S, --siblings        describe the siblings of each node" << endl
        << "    -c, --components      print the strongly connected components of the graph" << endl
        << "    -n, --node ID         consider node with the given id" << endl
        << "    -d, --to-head         show distance to head for each provided node" << endl
        << "    -t, --to-tail         show distance to head for each provided node" << endl;
}

int main_stats(int argc, char** argv) {

    if (argc == 2) {
        help_stats(argv);
        return 1;
    }

    bool stats_size = false;
    bool stats_length = false;
    bool stats_subgraphs = false;
    bool stats_heads = false;
    bool stats_tails = false;
    bool show_sibs = false;
    bool show_components = false;
    bool distance_to_head = false;
    bool distance_to_tail = false;
    bool node_count = false;
    bool edge_count = false;
    set<vg::id_t> ids;

    int c;
    optind = 2; // force optind past command positional argument
    while (true) {
        static struct option long_options[] =
        {
            {"size", no_argument, 0, 'z'},
            {"node-count", no_argument, 0, 'N'},
            {"edge-count", no_argument, 0, 'E'},
            {"length", no_argument, 0, 'l'},
            {"subgraphs", no_argument, 0, 's'},
            {"heads", no_argument, 0, 'H'},
            {"tails", no_argument, 0, 'T'},
            {"help", no_argument, 0, 'h'},
            {"siblings", no_argument, 0, 'S'},
            {"components", no_argument, 0, 'c'},
            {"to-head", no_argument, 0, 'd'},
            {"to-tail", no_argument, 0, 't'},
            {"node", required_argument, 0, 'n'},
            {0, 0, 0, 0}
        };

        int option_index = 0;
        c = getopt_long (argc, argv, "hzlsHTScdtn:NE",
                long_options, &option_index);

        // Detect the end of the options.
        if (c == -1)
            break;

        switch (c)
        {
            case 'z':
                stats_size = true;
                break;

            case 'N':
                node_count = true;
                break;

            case 'E':
                edge_count = true;
                break;

            case 'l':
                stats_length = true;
                break;

            case 's':
                stats_subgraphs = true;
                break;

            case 'H':
                stats_heads = true;
                break;

            case 'T':
                stats_tails = true;
                break;

            case 'S':
                show_sibs = true;
                break;

            case 'c':
                show_components = true;
                break;

            case 'd':
                distance_to_head = true;
                break;

            case 't':
                distance_to_tail = true;
                break;

            case 'n':
                ids.insert(atoi(optarg));
                break;

            case 'h':
            case '?':
                help_stats(argv);
                exit(1);
                break;

            default:
                abort ();
        }
    }

    VG* graph;
    string file_name = argv[optind];
    if (file_name == "-") {
        graph = new VG(std::cin);
    } else {
        ifstream in;
        in.open(file_name.c_str());
        graph = new VG(in);
    }

    if (stats_size) {
        cout << "nodes" << "\t" << graph->node_count() << endl
            << "edges" << "\t" << graph->edge_count() << endl;
    }

    if (node_count) {
        cout << graph->node_count() << endl;
    }

    if (edge_count) {
        cout << graph->edge_count() << endl;
    }

    if (stats_length) {
        cout << "length" << "\t" << graph->total_length_of_nodes() << endl;
    }

    if (stats_heads) {
        vector<Node*> heads;
        graph->head_nodes(heads);
        cout << "heads" << "\t";
        for (vector<Node*>::iterator h = heads.begin(); h != heads.end(); ++h) {
            cout << (*h)->id() << " ";
        }
        cout << endl;
    }

    if (stats_tails) {
        vector<Node*> tails;
        graph->tail_nodes(tails);
        cout << "tails" << "\t";
        for (vector<Node*>::iterator t = tails.begin(); t != tails.end(); ++t) {
            cout << (*t)->id() << " ";
        }
        cout << endl;
    }

    if (stats_subgraphs) {
        list<VG> subgraphs;
        graph->disjoint_subgraphs(subgraphs);
        // these are topologically-sorted
        for (list<VG>::iterator s = subgraphs.begin(); s != subgraphs.end(); ++s) {
            VG& subgraph = *s;
            vector<Node*> heads;
            subgraph.head_nodes(heads);
            int64_t length = subgraph.total_length_of_nodes();
            for (vector<Node*>::iterator h = heads.begin(); h != heads.end(); ++h) {
                cout << (h==heads.begin()?"":",") << (*h)->id();
            }
            cout << "\t" << length << endl;
        }
    }

    if (show_sibs) {
        graph->for_each_node([graph](Node* n) {
                for (auto trav : graph->full_siblings_to(NodeTraversal(n, false))) {
                cout << n->id() << "\t" << "to-sib" << "\t" << trav.node->id() << endl;
                }
                for (auto trav : graph->full_siblings_from(NodeTraversal(n, false))) {
                cout << n->id() << "\t" << "from-sib" << "\t" << trav.node->id() << endl;
                }
                });
    }

    if (show_components) {
        for (auto& c : graph->strongly_connected_components()) {
            for (auto& id : c) {
                cout << id << ", ";
            }
            cout << endl;
        }
    }

    if (distance_to_head) {
        for (auto id : ids) {
            cout << id << " to head:\t"
                << graph->distance_to_head(NodeTraversal(graph->get_node(id), false)) << endl;
        }
    }

    if (distance_to_tail) {
        for (auto id : ids) {
            cout << id << " to tail:\t"
                << graph->distance_to_tail(NodeTraversal(graph->get_node(id), false)) << endl;
        }
    }

    delete graph;

    return 0;

}

void help_paths(char** argv) {
    cerr << "usage: " << argv[0] << " paths [options] <graph.vg>" << endl
         << "options:" << endl
         << "  obtain paths in GAM:" << endl
         << "    -x, --extract         return (as alignments) the stored paths in the graph" << endl
         << "  generation:" << endl
         << "    -n, --node ID         starting at node with ID" << endl
         << "    -l, --max-length N    generate paths of at most length N" << endl
         << "    -e, --edge-max N      only consider paths which make edge choices at this many points" << endl
         << "    -s, --as-seqs         write each path as a sequence" << endl
         << "    -p, --path-only       only write kpaths from the graph if they traverse embedded paths" << endl;
}

int main_paths(int argc, char** argv) {

    if (argc == 2) {
        help_paths(argv);
        return 1;
    }

    int max_length = 0;
    int edge_max = 0;
    int64_t node_id = 0;
    bool as_seqs = false;
    bool extract = false;
    bool path_only = false;

    int c;
    optind = 2; // force optind past command positional argument
    while (true) {
        static struct option long_options[] =

            {
                {"extract", no_argument, 0, 'x'},
                {"node", required_argument, 0, 'n'},
                {"max-length", required_argument, 0, 'l'},
                {"edge-max", required_argument, 0, 'e'},
                {"as-seqs", no_argument, 0, 's'},
                {"path-only", no_argument, 0, 'p'},
                {0, 0, 0, 0}
            };

        int option_index = 0;
        c = getopt_long (argc, argv, "n:l:hse:xp",
                         long_options, &option_index);

        // Detect the end of the options.
        if (c == -1)
            break;

        switch (c)
        {

            case 'x':
                extract = true;
                break;

            case 'n':
                node_id = atoll(optarg);
                break;

            case 'l':
                max_length = atoi(optarg);
                break;

            case 'e':
                edge_max = atoi(optarg);
                break;

            case 's':
                as_seqs = true;
                break;

        case 'p':
            path_only = true;
            break;

        case 'h':
        case '?':
            help_paths(argv);
            exit(1);
            break;

            default:
                abort ();
        }
    }

    if (edge_max == 0) edge_max = max_length + 1;

    VG* graph;
    string file_name = argv[optind];
    if (file_name == "-") {
        graph = new VG(std::cin);
    } else {
        ifstream in;
        in.open(file_name.c_str());
        graph = new VG(in);
    }

    if (extract) {
        vector<Alignment> alns = graph->paths_as_alignments();
        write_alignments(cout, alns);
        delete graph;
        return 0;
    }

    if (max_length == 0) {
        cerr << "error:[vg paths] a --max-length is required when generating paths" << endl;
    }

    function<void(size_t,Path&)> paths_to_seqs = [graph](size_t mapping_index, Path& p) {
        string seq = graph->path_sequence(p);
#pragma omp critical(cout)
        cout << seq << endl;
    };

    function<void(size_t,Path&)> paths_to_json = [](size_t mapping_index, Path& p) {
        string json2 = pb2json(p);
#pragma omp critical(cout)
        cout<<json2<<endl;
    };

    function<void(size_t, Path&)>* callback = &paths_to_seqs;
    if (!as_seqs) {
        callback = &paths_to_json;
    }

    auto noop = [](NodeTraversal) { }; // don't handle the failed regions of the graph yet

    if (node_id) {

        graph->for_each_kpath_of_node(graph->get_node(node_id),
                                      path_only,
                                      max_length,
                                      edge_max,
                                      noop, noop,
                                      *callback);
    } else {
        graph->for_each_kpath_parallel(max_length,
                                       path_only,
                                       edge_max,
                                       noop, noop,
                                       *callback);
    }

    delete graph;

    return 0;

}

void help_find(char** argv) {
    cerr << "usage: " << argv[0] << " find [options] <graph.vg> >sub.vg" << endl
        << "options:" << endl
        << "    -d, --db-name DIR      use this db (defaults to <graph>.index/)" << endl
        // TODO, dump these from the index
        //<< "    -a, --alignments       write all stored alignments in sorted order (in GAM)" << endl
        //<< "    -m, --mappings         write stored mappings in sorted order (in json)" << endl
         << "    -x, --xg-name FILE     use this xg index (instead of rocksdb db)" << endl
         << "graph features:" << endl
         << "    -n, --node ID          find node, return 1-hop context as graph" << endl
         << "    -e, --edges-end ID     return edges on end of node with ID" << endl
         << "    -s, --edges-start ID   return edges on start of node with ID" << endl
         << "    -c, --context STEPS    expand the context of the kmer hit subgraphs" << endl
         << "    -p, --path TARGET      find the node(s) in the specified path range TARGET=path[:pos1[-pos2]]" << endl
         << "    -P, --position-in PATH find the position of the node (specified by -n) in the given path" << endl
         << "    -r, --node-range N:M   get nodes from N to M" << endl
         << "sequences:" << endl
         << "    -g, --gcsa FILE        use this GCSA2 index of the sequence space of the graph" << endl
         << "    -z, --kmer-size N      split up --sequence into kmers of size N" << endl
         << "    -j, --kmer-stride N    step distance between succesive kmers in sequence (default 1)" << endl
         << "    -S, --sequence STR     search for sequence STR using --kmer-size kmers" << endl
         << "    -M, --mems STR         describe the super-maximal exact matches of the STR (gcsa2) in JSON" << endl
         << "    -k, --kmer STR         return a graph of edges and nodes matching this kmer" << endl
         << "    -T, --table            instead of a graph, return a table of kmers" << endl
         << "                           (works only with kmers in the index)" << endl
         << "    -C, --kmer-count       report approximate count of kmer (-k) in db" << endl;


}

int main_find(int argc, char** argv) {

    if (argc == 2) {
        help_find(argv);
        return 1;
    }

    string db_name;
    string sequence;
    int kmer_size=0;
    int kmer_stride = 1;
    vector<string> kmers;
    string output_format;
    int64_t end_id=0, start_id=0;
    vector<int64_t> node_ids;
    int context_size=0;
    bool count_kmers = false;
    bool kmer_table = false;
    string target;
    string path_name;
    string range;
    bool get_alignments = false;
    bool get_mappings = false;
    string gcsa_in;
    string xg_name;
    bool get_mems = false;

    int c;
    optind = 2; // force optind past command positional argument
    while (true) {
        static struct option long_options[] =
            {
                //{"verbose", no_argument,       &verbose_flag, 1},
                {"db-name", required_argument, 0, 'd'},
                {"xg-name", required_argument, 0, 'x'},
                {"gcsa", required_argument, 0, 'g'},
                {"node", required_argument, 0, 'n'},
                {"edges-end", required_argument, 0, 'e'},
                {"edges-start", required_argument, 0, 's'},
                {"kmer", required_argument, 0, 'k'},
                {"table", no_argument, 0, 'T'},
                {"sequence", required_argument, 0, 'S'},
                {"mems", required_argument, 0, 'M'},
                {"kmer-stride", required_argument, 0, 'j'},
                {"kmer-size", required_argument, 0, 'z'},
                {"output", required_argument, 0, 'o'},
                {"context", required_argument, 0, 'c'},
                {"kmer-count", no_argument, 0, 'C'},
                {"path", required_argument, 0, 'p'},
                {"position-in", required_argument, 0, 'P'},
                {"node-range", required_argument, 0, 'r'},
                {"alignments", no_argument, 0, 'a'},
                {"mappings", no_argument, 0, 'm'},
                {0, 0, 0, 0}
            };

        int option_index = 0;
        c = getopt_long (argc, argv, "d:x:n:e:s:o:k:hc:S:z:j:CTp:P:r:amg:M:",
                         long_options, &option_index);

        // Detect the end of the options.
        if (c == -1)
            break;

        switch (c)
        {
            case 'd':
                db_name = optarg;
                break;

            case 'x':
                xg_name = optarg;
                break;

            case 'g':
                gcsa_in = optarg;
                break;

            case 'k':
                kmers.push_back(optarg);
                break;

            case 'S':
                sequence = optarg;
                break;

        case 'M':
            sequence = optarg;
            get_mems = true;
            break;

        case 'j':
            kmer_stride = atoi(optarg);
            break;

            case 'z':
                kmer_size = atoi(optarg);
                break;

            case 'C':
                count_kmers = true;
                break;

            case 'p':
                target = optarg;
                break;

            case 'P':
                path_name = optarg;
                break;

            case 'c':
                context_size = atoi(optarg);
                break;

            case 'n':
                node_ids.push_back(atoi(optarg));
                break;

            case 'e':
                end_id = atoi(optarg);
                break;

            case 's':
                start_id = atoi(optarg);
                break;

            case 'T':
                kmer_table = true;
                break;

            case 'r':
                range = optarg;
                break;

            case 'a':
                get_alignments = true;
                break;

            case 'm':
                get_mappings = true;
                break;

            case 'o':
                output_format = optarg;
                break;

            case 'h':
            case '?':
                help_find(argv);
                exit(1);
                break;

            default:
                abort ();
        }
    }
    if (optind < argc) {
        //string file_name = argv[optind];
        cerr << "[vg find] find requires -d, -g, or -x to know where to find its database" << endl;
        return 1;
    }

    // open index
    Index* vindex = nullptr;
    if (db_name.empty()) {
        assert(!gcsa_in.empty() || !xg_name.empty());
    } else {
        vindex = new Index;
        vindex->open_read_only(db_name);
    }

    xg::XG xindex;
    if (!xg_name.empty()) {
        ifstream in(xg_name.c_str());
        xindex.load(in);
    }

    if (get_alignments) {
        // todo
    }

    if (!xg_name.empty()) {
        if (!node_ids.empty() && path_name.empty()) {
            // get the context of the node
            vector<Graph> graphs;
            for (auto node_id : node_ids) {
                Graph g;
                xindex.neighborhood(node_id, context_size, g);
                graphs.push_back(g);
            }
            VG result_graph;
            for (auto& graph : graphs) {
                // Allow duplicate nodes and edges (from e.g. multiple -n options); silently collapse them.
                result_graph.extend(graph);
            }
            result_graph.remove_orphan_edges();
            // return it
            result_graph.serialize_to_ostream(cout);
        } else if (end_id != 0) {
            for (auto& e : xindex.edges_on_end(end_id)) {
                cout << (e.from_start() ? -1 : 1) * e.from() << "\t" <<  (e.to_end() ? -1 : 1) * e.to() << endl;
            }
        } else if (start_id != 0) {
            for (auto& e : xindex.edges_on_start(start_id)) {
                cout << (e.from_start() ? -1 : 1) * e.from() << "\t" <<  (e.to_end() ? -1 : 1) * e.to() << endl;
            }
        }
        if (!target.empty()) {
            string name;
            int64_t start, end;
            Graph graph;
            parse_region(target, name, start, end);
            xindex.get_path_range(name, start, end, graph);
            if (context_size > 0) {
                xindex.expand_context(graph, context_size);
            }
            VG vgg; vgg.extend(graph); // removes dupes
            vgg.serialize_to_ostream(cout);
        }
        if (!range.empty()) {
            Graph graph;
            int64_t id_start=0, id_end=0;
            vector<string> parts = split_delims(range, ":");
            if (parts.size() == 1) {
                cerr << "[vg find] error, format of range must be \"N:M\" where start id is N and end id is M, got " << range << endl;
                exit(1);
            }
            convert(parts.front(), id_start);
            convert(parts.back(), id_end);
            xindex.get_id_range(id_start, id_end, graph);
            if (context_size > 0) {
                xindex.expand_context(graph, context_size);
            }
            VG vgg; vgg.extend(graph); // removes dupes
            vgg.remove_orphan_edges();
            vgg.serialize_to_ostream(cout);
        }
    } else if (!db_name.empty()) {
        if (!node_ids.empty() && path_name.empty()) {
            // get the context of the node
            vector<VG> graphs;
            for (auto node_id : node_ids) {
                VG g;
                vindex->get_context(node_id, g);
                if (context_size > 0) {
                    vindex->expand_context(g, context_size);
                }
                graphs.push_back(g);
            }
            VG result_graph;
            for (auto& graph : graphs) {
                // Allow duplicate nodes and edges (from e.g. multiple -n options); silently collapse them.
                result_graph.extend(graph);
            }
            result_graph.remove_orphan_edges();
            // return it
            result_graph.serialize_to_ostream(cout);
        } else if (end_id != 0) {
            vector<Edge> edges;
            vindex->get_edges_on_end(end_id, edges);
            for (vector<Edge>::iterator e = edges.begin(); e != edges.end(); ++e) {
                cout << (e->from_start() ? -1 : 1) * e->from() << "\t" <<  (e->to_end() ? -1 : 1) * e->to() << endl;
            }
        } else if (start_id != 0) {
            vector<Edge> edges;
            vindex->get_edges_on_start(start_id, edges);
            for (vector<Edge>::iterator e = edges.begin(); e != edges.end(); ++e) {
                cout << (e->from_start() ? -1 : 1) * e->from() << "\t" <<  (e->to_end() ? -1 : 1) * e->to() << endl;
            }
        }
        if (!node_ids.empty() && !path_name.empty()) {
            int64_t path_id = vindex->get_path_id(path_name);
            for (auto node_id : node_ids) {
                list<pair<int64_t, bool>> path_prev, path_next;
                int64_t prev_pos=0, next_pos=0;
                bool prev_backward, next_backward;
<<<<<<< HEAD
                if (vindex.get_node_path_relative_position(node_id, false, path_id,
                            path_prev, prev_pos, prev_backward,
                            path_next, next_pos, next_backward)) {
=======
                if (vindex->get_node_path_relative_position(node_id, false, path_id,
                                                          path_prev, prev_pos, prev_backward,
                                                          path_next, next_pos, next_backward)) {
>>>>>>> d23242a9

                    // Negate IDs for backward nodes
                    cout << node_id << "\t" << path_prev.front().first * (path_prev.front().second ? -1 : 1) << "\t" << prev_pos
                        << "\t" << path_next.back().first * (path_next.back().second ? -1 : 1) << "\t" << next_pos << "\t";

<<<<<<< HEAD
                    Mapping m = vindex.path_relative_mapping(node_id, false, path_id,
                            path_prev, prev_pos, prev_backward,
                            path_next, next_pos, next_backward);
=======
                    Mapping m = vindex->path_relative_mapping(node_id, false, path_id,
                                                            path_prev, prev_pos, prev_backward,
                                                            path_next, next_pos, next_backward);
>>>>>>> d23242a9
                    cout << pb2json(m) << endl;
                }
            }
        }
        if (!target.empty()) {
            string name;
            int64_t start, end;
            VG graph;
            parse_region(target, name, start, end);
            vindex->get_path(graph, name, start, end);
            if (context_size > 0) {
                vindex->expand_context(graph, context_size);
            }
            graph.remove_orphan_edges();
            graph.serialize_to_ostream(cout);
        }
        if (!range.empty()) {
            VG graph;
            int64_t id_start=0, id_end=0;
            vector<string> parts = split_delims(range, ":");
            if (parts.size() == 1) {
                cerr << "[vg find] error, format of range must be \"N:M\" where start id is N and end id is M, got " << range << endl;
                exit(1);
            }
            convert(parts.front(), id_start);
            convert(parts.back(), id_end);
            vindex->get_range(id_start, id_end, graph);
            if (context_size > 0) {
                vindex->expand_context(graph, context_size);
            }
            graph.remove_orphan_edges();
            graph.serialize_to_ostream(cout);
        }
    }

    // todo cleanup if/else logic to allow only one function

    if (!sequence.empty()) {
        if (gcsa_in.empty()) {
            if (get_mems) {
                cerr << "error:[vg find] a GCSA index must be passed to get MEMs" << endl;
                return 1;
            }
            set<int> kmer_sizes = vindex->stored_kmer_sizes();
            if (kmer_sizes.empty()) {
                cerr << "error:[vg find] index does not include kmers, add with vg index -k" << endl;
                return 1;
            }
            if (kmer_size == 0) {
                kmer_size = *kmer_sizes.begin();
            }
            for (int i = 0; i <= sequence.size()-kmer_size; i+=kmer_stride) {
                kmers.push_back(sequence.substr(i,kmer_size));
            }
        } else {
            // let's use the GCSA index
            // first open it
            ifstream in_gcsa(gcsa_in.c_str());
            gcsa::GCSA gcsa_index;
            gcsa_index.load(in_gcsa);
            gcsa::LCPArray lcp_index;
            // default LCP is the gcsa base name +.lcp
            string lcp_in = gcsa_in + ".lcp";
            ifstream in_lcp(lcp_in.c_str());
            lcp_index.load(in_lcp);
            //range_type find(const char* pattern, size_type length) const;
            //void locate(size_type path, std::vector<node_type>& results, bool append = false, bool sort = true) const;
            //locate(i, results);
            if (!get_mems) {
                auto paths = gcsa_index.find(sequence.c_str(), sequence.length());
                //cerr << paths.first << " - " << paths.second << endl;
                for (gcsa::size_type i = paths.first; i <= paths.second; ++i) {
                    std::vector<gcsa::node_type> ids;
                    gcsa_index.locate(i, ids);
                    for (auto id : ids) {
                        cout << gcsa::Node::decode(id) << endl;
                    }
                }
            } else {
                // for mems we need to load up the gcsa and lcp structures into the mapper
                Mapper mapper;
                mapper.gcsa = &gcsa_index;
                mapper.lcp = &lcp_index;
                // get the mems
                auto mems = mapper.find_smems(sequence);
                // then fill the nodes that they match
                for (auto& mem : mems) mem.fill_nodes(&gcsa_index);
                // dump them to stdout
                cout << mems_to_json(mems) << endl;
            }
        }
    }

    if (!kmers.empty()) {
        if (count_kmers) {
            for (auto& kmer : kmers) {
                cout << kmer << "\t" << vindex->approx_size_of_kmer_matches(kmer) << endl;
            }
        } else if (kmer_table) {
            for (auto& kmer : kmers) {
                map<string, vector<pair<int64_t, int32_t> > > positions;
                vindex->get_kmer_positions(kmer, positions);
                for (auto& k : positions) {
                    for (auto& p : k.second) {
                        cout << k.first << "\t" << p.first << "\t" << p.second << endl;
                    }
                }
            }
        } else {
            vector<VG> graphs;
            for (auto& kmer : kmers) {
                VG g;
                vindex->get_kmer_subgraph(kmer, g);
                if (context_size > 0) {
                    vindex->expand_context(g, context_size);
                }
                graphs.push_back(g);
            }

            VG result_graph;
            for (auto& graph : graphs) {
                // Allow duplicate nodes and edges (from multiple kmers); silently collapse them.
                result_graph.extend(graph);
            }
            result_graph.remove_orphan_edges();
            result_graph.serialize_to_ostream(cout);
        }
    }

    if (vindex) delete vindex;

    return 0;

}

void help_index(char** argv) {
    cerr << "usage: " << argv[0] << " index [options] <graph1.vg> [graph2.vg ...]" << endl
         << "Creates an index on the specified graph or graphs. All graphs indexed must " << endl
         << "already be in a joint ID space, and the graph containing the highest-ID node " << endl
         << "must come first." << endl
         << "xg options:" << endl
         << "    -x, --xg-name FILE     use this file to store a succinct, queryable version of" << endl
         << "                           the graph(s) (effectively replaces rocksdb)" << endl
         << "    -v, --vcf-phasing FILE import phasing blocks from the given VCF file as threads" << endl
         << "gcsa options:" << endl
         << "    -g, --gcsa-out FILE    output a GCSA2 index instead of a rocksdb index" << endl
         << "    -i, --dbg-in FILE      optionally use deBruijn graph encoded in FILE rather than an input VG" << endl
         << "    -k, --kmer-size N      index kmers of size N in the graph" << endl
         << "    -X, --doubling-steps N use this number of doubling steps for GCSA2 construction" << endl
         << "    -Z, --size-limit N     limit of memory to use for GCSA2 construction in gigabytes" << endl
         << "    -O, --path-only        only index the kmers in paths embedded in the graph" << endl
         << "    -F, --forward-only     omit the reverse complement of the graph from indexing" << endl
         << "    -e, --edge-max N       only consider paths which make edge choices at <= this many points" << endl
         << "    -j, --kmer-stride N    step distance between succesive kmers in paths (default 1)" << endl
         << "    -d, --db-name PATH     create rocksdb in PATH directory (default: <graph>.index/)" << endl
         << "                           or GCSA2 index in PATH file (default: <graph>" << gcsa::GCSA::EXTENSION << ")" << endl
         << "                           (this is required if you are using multiple graphs files)" << endl
         << "    -t, --threads N        number of threads to use" << endl
         << "    -p, --progress         show progress" << endl
         << "    -V, --verify-index     validate the GCSA2 index using the input kmers (important for testing)" << endl
         << "rocksdb options (ignored with -g):" << endl
         << "    -s, --store-graph      store graph as xg" << endl
         << "    -m, --store-mappings   input is .gam format, store the mappings in alignments by node" << endl
         << "    -a, --store-alignments input is .gam format, store the alignments by node" << endl
         << "    -A, --dump-alignments  graph contains alignments, output them in sorted order" << endl
         << "    -P, --prune KB         remove kmer entries which use more than KB kilobytes" << endl
         << "    -n, --allow-negs       don't filter out relative negative positions of kmers" << endl
         << "    -D, --dump             print the contents of the db to stdout" << endl
         << "    -M, --metadata         describe aspects of the db stored in metadata" << endl
         << "    -L, --path-layout      describes the path layout of the graph" << endl
         << "    -S, --set-kmer         assert that the kmer size (-k) is in the db" << endl
        //<< "    -b, --tmp-db-base S    use this base name for temporary indexes" << endl
        << "    -C, --compact          compact the index into a single level (improves performance)" << endl
        << "    -Q, --use-snappy       use snappy compression (faster, larger) rather than zlib" << endl;

}

int main_index(int argc, char** argv) {

    if (argc == 2) {
        help_index(argv);
        return 1;
    }

    string rocksdb_name;
    string gcsa_name;
    string xg_name;
    // Where should we import haplotype phasing paths from, if anywhere?
    string vcf_name;
    string dbg_name;
    int kmer_size = 0;
    bool path_only = false;
    int edge_max = 0;
    int kmer_stride = 1;
    int prune_kb = -1;
    bool store_graph = false;
    bool dump_index = false;
    bool describe_index = false;
    bool show_progress = false;
    bool set_kmer_size = false;
    bool path_layout = false;
    bool store_alignments = false;
    bool store_mappings = false;
    bool allow_negs = false;
    bool compact = false;
    bool dump_alignments = false;
    bool use_snappy = false;
    int doubling_steps = 2;
    bool verify_index = false;
    bool forward_only = false;
    size_t size_limit = 200; // in gigabytes

    int c;
    optind = 2; // force optind past command positional argument
    while (true) {
        static struct option long_options[] =
            {
                //{"verbose", no_argument,       &verbose_flag, 1},
                {"db-name", required_argument, 0, 'd'},
                {"kmer-size", required_argument, 0, 'k'},
                {"edge-max", required_argument, 0, 'e'},
                {"kmer-stride", required_argument, 0, 'j'},
                {"store-graph", no_argument, 0, 's'},
                {"store-alignments", no_argument, 0, 'a'},
                {"dump-alignments", no_argument, 0, 'A'},
                {"store-mappings", no_argument, 0, 'm'},
                {"dump", no_argument, 0, 'D'},
                {"metadata", no_argument, 0, 'M'},
                {"set-kmer", no_argument, 0, 'S'},
                {"threads", required_argument, 0, 't'},
                {"progress",  no_argument, 0, 'p'},
                {"prune",  required_argument, 0, 'P'},
                {"path-layout", no_argument, 0, 'L'},
                {"compact", no_argument, 0, 'C'},
                {"allow-negs", no_argument, 0, 'n'},
                {"use-snappy", no_argument, 0, 'Q'},
                {"gcsa-name", required_argument, 0, 'g'},
                {"xg-name", required_argument, 0, 'x'},
                {"vcf-phasing", required_argument, 0, 'v'},
                {"verify-index", no_argument, 0, 'V'},
                {"forward-only", no_argument, 0, 'F'},
                {"size-limit", no_argument, 0, 'Z'},
                {"path-only", no_argument, 0, 'O'},
                {"dbg-in", required_argument, 0, 'i'},
                {0, 0, 0, 0}
            };

        int option_index = 0;
        c = getopt_long (argc, argv, "d:k:j:pDshMt:b:e:SP:LmaCnAQg:X:x:v:VFZ:Oi:",
                         long_options, &option_index);

        // Detect the end of the options.
        if (c == -1)
            break;

        switch (c)
        {
<<<<<<< HEAD
            case 'd':
                db_name = optarg;
                break;
=======
        case 'd':
            rocksdb_name = optarg;
            break;
>>>>>>> d23242a9

        case 'x':
            xg_name = optarg;
            break;

        case 'v':
            vcf_name = optarg;
            break;

            case 'P':
                prune_kb = atoi(optarg);
                break;

            case 'k':
                kmer_size = atoi(optarg);
                break;


        case 'O':
            path_only = true;
            break;

        case 'e':
            edge_max = atoi(optarg);
            break;


            case 'j':
                kmer_stride = atoi(optarg);
                break;

            case 'p':
                show_progress = true;
                break;

            case 'D':
                dump_index = true;
                break;

            case 'M':
                describe_index = true;
                break;

            case 'L':
                path_layout = true;
                break;

            case 'S':
                set_kmer_size = true;
                break;

            case 's':
                store_graph = true;
                break;

            case 'a':
                store_alignments = true;
                break;

            case 'A':
                dump_alignments = true;
                break;

            case 'm':
                store_mappings = true;
                break;

            case 'n':
                allow_negs = true;
                break;

            case 'C':
                compact = true;
                break;

            case 'Q':
                use_snappy = true;
                break;

            case 't':
                omp_set_num_threads(atoi(optarg));
                break;

            case 'g':
                gcsa_name = optarg;
                break;

<<<<<<< HEAD
            case 'V':
                verify_index = true;
                break;
=======
        case 'i':
            dbg_name = optarg;
            break;

        case 'F':
            forward_only = true;
            break;
>>>>>>> d23242a9

            case 'F':
                forward_only = true;
                break;

            case 'X':
                doubling_steps = atoi(optarg);
                break;

            case 'Z':
                size_limit = atoi(optarg);
                break;

            case 'h':
            case '?':
                help_index(argv);
                exit(1);
                break;

            default:
                abort ();
        }
    }

    if (edge_max == 0) edge_max = kmer_size + 1;

    vector<string> file_names;
    while (optind < argc) {
        string file_name = argv[optind++];
        file_names.push_back(file_name);
    }

    if(kmer_size == 0 && !gcsa_name.empty() && dbg_name.empty()) {
        // gcsa doesn't do anything if we tell it a kmer size of 0.
        cerr << "error:[vg index] kmer size for GCSA2 index must be >0" << endl;
        return 1;
    }

    if(kmer_size < 0) {
        cerr << "error:[vg index] kmer size cannot be negative" << endl;
        return 1;
    }

    if(kmer_stride <= 0) {
        // kmer strides of 0 (or negative) are silly.
        cerr << "error:[vg index] kmer stride must be positive and nonzero" << endl;
        return 1;
    }

    if (!xg_name.empty()) {
        // We need to build an xg index

        // We'll fill this with the opened VCF file if we need one.
        vcflib::VariantCallFile variant_file;

        if(!vcf_name.empty()) {
            // There's a VCF we should load haplotype info from

            if (!vcf_name.empty()) {
                variant_file.open(vcf_name);
                if (!variant_file.is_open()) {
                    cerr << "error:[vg index] could not open" << vcf_name << endl;
                    return 1;
                }
            }

        }

        // We want to siphon off the "_alt_<variant>_<number>" paths from "vg
        // construct -a" and not index them, and use them for creating haplotype
        // threads.
        // TODO: a better way to store path metadata
        map<string, Path> alt_paths;
        // This is matched against the entire string.
        //regex is_alt("_alt_.+_[0-9]+"); TODO

        // store the graphs
        VGset graphs(file_names);
        // Turn into an XG index, except for the alt paths which we pull out and load into RAM instead.
        xg::XG index = graphs.to_xg(); //TODO graphs.to_xg(is_alt, alt_paths);

        if(variant_file.is_open()) {
            // Now go through and add the varaints.

            // How many phases are there?
            size_t num_samples = variant_file.sampleNames.size();
            // And how many phases?
            size_t num_phases = num_samples * 2;

            for(size_t path_rank = 1; path_rank <= index.max_path_rank(); path_rank++) {
                // Find all the reference paths and loop over them. We'll just
                // assume paths that don't start with "_" might appear in the
                // VCF. We need to use the xg path functions, since we didn't
                // load up the whole vg graph.

                // What path is this?
                string path_name = index.path_name(path_rank);

                // We already know it's not a variant's alt, since those were
                // removed, so it might be a primary contig.

                // How many bases is it?
                size_t path_length = index.path_length(path_name);

                // Allocate some Paths to store phase threads
                vector<Path> active_phase_paths{num_phases};
                // We need to remember how many paths of a particular phase have
                // already been generated.
                vector<int> saved_phase_paths(num_phases, 0);

                // What's the first reference position after the last variant?
                size_t nonvariant_start = 0;

                // Completed ones just get dumped into the index
                auto finish_phase = [&](size_t phase_number) {
                    // We have finished a phase (because an unphased variant
                    // came up or we ran out of variants); dump it into the
                    // index under a name and make a new Path for that phase.

                    // Find where this path is in our vector
                    Path& to_save = active_phase_paths[phase_number];

                    if(to_save.mapping_size() > 0) {
                        // Only actually do anything if we put in some mappings.

                        // Make sure the path has a name, and increment the
                        // number of saved paths for this phase so the next path
                        // will get a different name.
                        to_save.set_name("_phase_" + to_string(phase_number) +
                            "_" + to_string(saved_phase_paths[phase_number]++));

                        // Actually send the path off to XG
                        index.insert_thread(to_save);

                        // Clear it out for re-use
                        to_save = Path();
                    }
                };

                // We need a way to dump mappings into pahse threads. The
                // mapping edits and rank and offset info will be ignored; the
                // Mapping just represents an oriented node traversal.
                auto append_mapping = [&](size_t phase_number, const Mapping& mapping) {
                    // Find the path to add to
                    Path& to_extend = active_phase_paths[phase_number];

                    // See if the edge we need to follow exists
                    if(to_extend.mapping_size() > 0) {
                        // If there's a previous mapping, go find it
                        const Mapping& previous = to_extend.mapping(to_extend.mapping_size() - 1);

                        // Break out the IDs and flags we need to check for the edge
                        int64_t last_node = previous.position().node_id();
                        bool last_from_start = previous.position().is_reverse();

                        int64_t new_node = mapping.position().node_id();
                        bool new_to_end = mapping.position().is_reverse();

                        if(!index.has_edge(last_node, last_from_start, new_node, new_to_end)) {
                            // We can't have a thread take this edge. Split ane
                            // emit the current mappings and start a new path.
                            cerr << "warning:[vg index] phase " << phase_number << " wants edge "
                                << last_node << (last_from_start ? "L" : "R") << " - "
                                << new_node << (new_to_end ? "R" : "L")
                                << " which does not exist. Splitting!" << endl;

                            finish_phase(phase_number);
                        }
                    }

                    // Make a new Mapping in the Path
                    Mapping& new_place = *(active_phase_paths[phase_number].add_mapping());

                    // Set it
                    new_place = mapping;

                    // Make sure to clear out the rank and edits
                    new_place.set_rank(0);
                    new_place.clear_edit();
                };

                // We need an easy way to append any reference mappings from the
                // last variant up until a certain position (which may be past
                // the end of the entire reference path).
                auto append_reference_mappings_until = [&](size_t phase_number, size_t end) {
                    // We need to look and add in the mappings to the
                    // intervening reference nodes from the last variant, if
                    // any. For which we need access to the last variant's past-
                    // the-end reference position.
                    size_t ref_pos = nonvariant_start;
                    while(ref_pos < end) {
                        // While there is intervening reference
                        // sequence, add it to our phase.

                        // What mapping is here?
                        Mapping ref_mapping = index.mapping_at_path_position(path_name, ref_pos);

                        // Stick it in the phase path
                        append_mapping(phase_number, ref_mapping);

                        // Advance to what's after that mapping
                        ref_pos += index.node_length(ref_mapping.position().node_id());
                    }
                };

                // We also have another function to handle each variant as it comes in.
                auto handle_variant = [&](vcflib::Variant& variant) {
                    // So we have a variant

                    // Grab its id, or make one by hashing stuff if it doesn't
                    // have an ID.
                    string var_name = get_or_make_variant_id(variant);

                    if(alt_paths.count("_alt_" + var_name + "_0") == 0) {
                        // There isn't a reference alt path for this variant.
#ifdef debug
                        cerr << "Reference alt for " << var_name << " not in VG set! Skipping!" << endl;
#endif
                        // Don't bother with this variant
                        return;
                    }

                    for(int sample_number = 0; sample_number < num_samples; sample_number++) {
                        // For each sample

                        // What sample is it?
                        string& sample_name = variant_file.sampleNames[sample_number];

                        // Parse it out and see if it's phased.
                        string genotype = variant.getGenotype(sample_name);

                        // Find the phasing bar
                        auto bar_pos = genotype.find('|');

                        for(int phase_offset = 0; phase_offset < 2; phase_offset++) {
                            // For both the phases for the sample, add mappings
                            // through all the fixed reference nodes between the
                            // last variant and here.
                            append_reference_mappings_until(sample_number * 2 + phase_offset, variant.position);

                            // If this variant isn't phased, this will just be a
                            // reference-matching piece of thread after the last
                            // variant. If that wasn't phased either, it's just
                            // a floating perfect reference match.
                        }

                        if(bar_pos == string::npos || bar_pos == 0 || bar_pos + 1 >= genotype.size()) {
                            // If it isn't phased, or we otherwise don't like
                            // it, we need to break phasing paths.
                            for(int phase_offset = 0; phase_offset < 2; phase_offset++) {
                                // Finish both the phases for this sample.
                                finish_phase(sample_number * 2 + phase_offset);
                            }
                        }

                        // If it is phased, parse out the two alleles and handle
                        // each separately.
                        vector<int> alt_indices({stoi(genotype.substr(0, bar_pos)),
                            stoi(genotype.substr(bar_pos + 1))});

                        for(int phase_offset = 0; phase_offset < 2; phase_offset++) {
                            // Handle each phase and its alt
                            int& alt_index = alt_indices[phase_offset];

                            // We need to find the path for this alt of this
                            // variant. We can pull out the whole thing since it
                            // should be short.
                            Path alt_path = alt_paths.at("_alt_" + var_name + "_" + to_string(alt_index));
                            // TODO: if we can't find this path, it probaby
                            // means we mismatched the vg file and the vcf file.
                            // Maybe we should complain to the user instead of
                            // just failing an assert in at()?


                            for(size_t i = 0; i < alt_path.mapping_size(); i++) {
                                // Then blit mappings from the alt over to the phase thread
                                append_mapping(sample_number * 2 + phase_offset, alt_path.mapping(i));
                            }

                            // TODO: We can't really land anywhere on the other
                            // side of a deletion if the phasing breaks right at
                            // it, because we don't know that the first
                            // reference base after the deletion hasn't been
                            // replaced. TODO: can we inspect the next reference
                            // node and see if any alt paths touch it?
                        }

                        // Now we have processed both phasinbgs for this sample.
                    }

                    // Update the past-the-last-variant position, globally,
                    // after we do all the samples.
                    nonvariant_start = variant.position + variant.ref.size();
                };

                // Look for variants only on this path
                variant_file.setRegion(path_name);

                // Set up progress bar
                ProgressBar* progress = nullptr;
                // Message needs to last as long as the bar itself.
                string progress_message = "loading variants for " + path_name;
                if(show_progress) {
                    progress = new ProgressBar(path_length, progress_message.c_str());
                    progress->Progressed(0);
                }

                // TODO: For a first attempt, let's assume we can actually store
                // all the Path objects for all the phases.

                // Allocate a place to store actual variants
                vcflib::Variant var(variant_file);

                // How many variants have we done?
                size_t variants_processed = 0;
                while (variant_file.is_open() && variant_file.getNextVariant(var)) {
                    // this ... maybe we should remove it as for when we have calls against N
                    bool isDNA = allATGC(var.ref);
                    for (vector<string>::iterator a = var.alt.begin(); a != var.alt.end(); ++a) {
                        if (!allATGC(*a)) isDNA = false;
                    }
                    // only work with DNA sequences
                    if (!isDNA) {
                        continue;
                    }

                    var.position -= 1; // convert to 0-based

                    // Handle the variant
                    handle_variant(var);


                    if (variants_processed++ % 1000 == 0 && progress != nullptr) {
                        // Say we made progress
                        progress->Progressed(var.position);
                    }
                }

                // Now finish up all the threads
                for(size_t i = 0; i < num_phases; i++) {
                    // Each thread runs out until the end of the reference path
                    append_reference_mappings_until(i, path_length);

                    // And then we save all the threads
                    finish_phase(i);
                }

                if(progress != nullptr) {
                    // Throw out our progress bar
                    delete progress;
                }

            }


        }


        // save the xg version to the file name we've been given
        ofstream db_out(xg_name);
        index.serialize(db_out);
        db_out.close();
<<<<<<< HEAD



        // should we stop here?
=======
        
>>>>>>> d23242a9
    }

    if(!gcsa_name.empty()) {
        // We need to make a gcsa index.

        // Load up the graphs
        vector<string> tmpfiles;
        if (dbg_name.empty()) {
            VGset graphs(file_names);
            graphs.show_progress = show_progress;
            // Go get the kmers of the correct size
            tmpfiles = graphs.write_gcsa_kmers_binary(kmer_size, path_only, forward_only);
        } else {
            tmpfiles.push_back(dbg_name);
        }
        // Make the index with the kmers
        gcsa::InputGraph input_graph(tmpfiles, true);
        gcsa::ConstructionParameters params;
        params.setSteps(doubling_steps);
        params.setLimit(size_limit);

        // build the GCSA index
        gcsa::GCSA* gcsa_index = new gcsa::GCSA(input_graph, params);

        if (verify_index) {
            //cerr << "verifying index" << endl;
            if (!gcsa_index->verifyIndex(input_graph)) {
                cerr << "[vg::main]: GCSA2 index verification failed" << endl;
            }
        }

        // build the LCP array
        string lcp_name = gcsa_name + ".lcp";
        gcsa::LCPArray* lcp_array = new gcsa::LCPArray(input_graph, params);

        // clean up input graph temp files
        if (dbg_name.empty()) {
            for (auto& tfn : tmpfiles) {
                remove(tfn.c_str());
            }
        }

        // Save the GCSA2 index
        sdsl::store_to_file(*gcsa_index, gcsa_name);
        delete gcsa_index;

        // Save the LCP array
        sdsl::store_to_file(*lcp_array, lcp_name);
        delete lcp_array;

    }

    if (!rocksdb_name.empty()) {

        Index index;
        index.use_snappy = use_snappy;

        if (compact) {
            index.open_for_write(rocksdb_name);
            index.compact();
            index.flush();
            index.close();
        }

        // todo, switch to xg for graph storage
        // index should write and load index/xg or such
        // then a handful of functions used in main.cpp and mapper.cpp need to be rewritten to use the xg index
        if (store_graph && file_names.size() > 0) {
            index.open_for_write(rocksdb_name);
            VGset graphs(file_names);
            graphs.show_progress = show_progress;
            graphs.store_in_index(index);
            //index.flush();
            //index.close();
            // reopen to index paths
            // this requires the index to be queryable
            //index.open_for_write(db_name);
            graphs.store_paths_in_index(index);
            index.compact();
            index.flush();
            index.close();
        }

        if (store_alignments && file_names.size() > 0) {
            index.open_for_write(rocksdb_name);
            function<void(Alignment&)> lambda = [&index](Alignment& aln) {
                index.put_alignment(aln);
            };
            for (auto& file_name : file_names) {
                if (file_name == "-") {
                    stream::for_each(std::cin, lambda);
                } else {
                    ifstream in;
                    in.open(file_name.c_str());
                    stream::for_each(in, lambda);
                }
            }
            index.flush();
            index.close();
        }

        if (dump_alignments) {
            vector<Alignment> output_buf;
            index.open_read_only(rocksdb_name);
            auto lambda = [&output_buf](const Alignment& aln) {
                output_buf.push_back(aln);
                stream::write_buffered(cout, output_buf, 1000);
            };
            index.for_each_alignment(lambda);
            stream::write_buffered(cout, output_buf, 0);
            index.close();
        }

        if (store_mappings && file_names.size() > 0) {
            index.open_for_write(rocksdb_name);
            function<void(Alignment&)> lambda = [&index](Alignment& aln) {
                const Path& path = aln.path();
                for (int i = 0; i < path.mapping_size(); ++i) {
                    index.put_mapping(path.mapping(i));
                }
            };
            for (auto& file_name : file_names) {
                if (file_name == "-") {
                    stream::for_each(std::cin, lambda);
                } else {
                    ifstream in;
                    in.open(file_name.c_str());
                    stream::for_each(in, lambda);
                }
            }
            index.flush();
            index.close();
        }

        if (kmer_size != 0 && file_names.size() > 0) {
            index.open_for_bulk_load(rocksdb_name);
            VGset graphs(file_names);
            graphs.show_progress = show_progress;
            graphs.index_kmers(index, kmer_size, path_only, edge_max, kmer_stride, allow_negs);
            index.flush();
            index.close();
            // forces compaction
            index.open_for_write(rocksdb_name);
            index.flush();
            index.compact();
            index.close();
        }

        if (prune_kb >= 0) {
            if (show_progress) {
                cerr << "pruning kmers > " << prune_kb << " on disk from " << rocksdb_name << endl;
            }
            index.open_for_write(rocksdb_name);
            index.prune_kmers(prune_kb);
            index.compact();
            index.close();
        }

        if (set_kmer_size) {
            assert(kmer_size != 0);
            index.open_for_write(rocksdb_name);
            index.remember_kmer_size(kmer_size);
            index.close();
        }

        if (dump_index) {
            index.open_read_only(rocksdb_name);
            index.dump(cout);
            index.close();
        }
<<<<<<< HEAD
        cout << endl;
        index.close();
    }

    if (path_layout) {
        index.open_read_only(db_name);
        //index.path_layout();
        map<string, int64_t> path_by_id = index.paths_by_id();
        map<string, pair<pair<int64_t, bool>, pair<int64_t, bool>>> layout;
        map<string, int64_t> length;
        index.path_layout(layout, length);
        for (auto& p : layout) {
            // Negate IDs for backward nodes
            cout << p.first << " " << p.second.first.first * (p.second.first.second ? -1 : 1) << " "
                << p.second.second.first * (p.second.second.second ? -1 : 1) << " " << length[p.first] << endl;
=======

        if (describe_index) {
            index.open_read_only(rocksdb_name);
            set<int> kmer_sizes = index.stored_kmer_sizes();
            cout << "kmer sizes: ";
            for (auto kmer_size : kmer_sizes) {
                cout << kmer_size << " ";
            }
            cout << endl;
            index.close();
>>>>>>> d23242a9
        }

        if (path_layout) {
            index.open_read_only(rocksdb_name);
            //index.path_layout();
            map<string, int64_t> path_by_id = index.paths_by_id();
            map<string, pair<pair<int64_t, bool>, pair<int64_t, bool>>> layout;
            map<string, int64_t> length;
            index.path_layout(layout, length);
            for (auto& p : layout) {
                // Negate IDs for backward nodes
                cout << p.first << " " << p.second.first.first * (p.second.first.second ? -1 : 1) << " "
                     << p.second.second.first * (p.second.second.second ? -1 : 1) << " " << length[p.first] << endl;
            }
            index.close();
        }
    }
    
    return 0;

}

void help_align(char** argv) {
    cerr << "usage: " << argv[0] << " align [options] <graph.vg> >alignments.gam" << endl
        << "options:" << endl
        << "    -s, --sequence STR    align a string to the graph in graph.vg using partial order alignment" << endl
        << "    -Q, --seq-name STR    name the sequence using this value" << endl
        << "    -j, --json            output alignments in JSON format (default GAM)" << endl;
}

int main_align(int argc, char** argv) {

    string seq;
    string seq_name;

    if (argc == 2) {
        help_align(argv);
        return 1;
    }

    bool print_cigar = false;
    bool output_json = false;

    int c;
    optind = 2; // force optind past command positional argument
    while (true) {
        static struct option long_options[] =
        {
            /* These options set a flag. */
            //{"verbose", no_argument,       &verbose_flag, 1},
            {"sequence", required_argument, 0, 's'},
            {"seq-name", no_argument, 0, 'Q'},
            {"json", no_argument, 0, 'j'},
            {0, 0, 0, 0}
        };

        int option_index = 0;
        c = getopt_long (argc, argv, "s:jhQ:",
                long_options, &option_index);

        /* Detect the end of the options. */
        if (c == -1)
            break;

        switch (c)
        {
            case 's':
                seq = optarg;
                break;

            case 'Q':
                seq_name = optarg;
                break;

            case 'j':
                output_json = true;
                break;

            case 'h':
            case '?':
                /* getopt_long already printed an error message. */
                help_align(argv);
                exit(1);
                break;

            default:
                abort ();
        }
    }

    VG* graph;
    string file_name = argv[optind];
    if (file_name == "-") {
        graph = new VG(std::cin);
    } else {
        ifstream in;
        in.open(file_name.c_str());
        graph = new VG(in);
    }

    Alignment alignment = graph->align(seq);

    if (output_json) {
        cout << pb2json(alignment) << endl;
    } else {
        if (!seq_name.empty()) {
            alignment.set_name(seq_name);
        }
        function<Alignment(uint64_t)> lambda =
            [&alignment] (uint64_t n) {
                return alignment;
            };
        stream::write(cout, 1, lambda);
    }

    delete graph;

    return 0;

}

void help_map(char** argv) {
    cerr << "usage: " << argv[0] << " map [options] <graph.vg> >alignments.vga" << endl
         << "options:" << endl
         << "    -d, --db-name DIR     use this db (defaults to <graph>.index/)" << endl
         << "                          A graph is not required. But GCSA/xg take precedence if available." << endl
         << "    -x, --xg-name FILE    use this xg index (defaults to <graph>.xg)" << endl
         << "    -g, --gcsa-name FILE  use this GCSA2 index (defaults to <graph>" << gcsa::GCSA::EXTENSION << ")" << endl
         << "    -V, --in-memory       build the XG and GCSA2 indexes in-memory from the provided .vg file" << endl
         << "    -O, --in-mem-path-only  when making the in-memory temporary index, only look at embedded paths" << endl
         << "input:" << endl
         << "    -s, --sequence STR    align a string to the graph in graph.vg using partial order alignment" << endl
         << "    -Q, --seq-name STR    name the sequence using this value (for graph modification with new named paths)" << endl
         << "    -r, --reads FILE      take reads (one per line) from FILE, write alignments to stdout" << endl
         << "    -b, --hts-input FILE  align reads from htslib-compatible FILE (BAM/CRAM/SAM) stdin (-), alignments to stdout" << endl
         << "    -K, --keep-secondary  produce alignments for secondary input alignments in addition to primary ones" << endl
         << "    -f, --fastq FILE      input fastq (possibly compressed), two are allowed, one for each mate" << endl
         << "    -i, --interleaved     fastq is interleaved paired-ended" << endl
         << "    -p, --pair-window N   align to a graph up to N ids away from the mapping location of one mate for the other" << endl
         << "    -N, --sample NAME     for --reads input, add this sample" << endl
         << "    -R, --read-group NAME for --reads input, add this read group" << endl
         << "output:" << endl
         << "    -J, --output-json     output JSON rather than an alignment stream (helpful for debugging)" << endl
         << "    -B, --band-width N    for very long sequences, align in chunks then merge paths (default 1000bp)" << endl
         << "    -D, --debug           print debugging information about alignment to stderr" << endl
         << "generic mapping parameters:" << endl
         << "    -P, --min-score N     accept alignment only if the normalized alignment score is > N (default: 0)" << endl
         << "    -n, --context-depth N follow this many edges out from each thread for alignment (default: 5)" << endl
         << "    -M, --max-multimaps N produce up to N alignments for each read (default: 1)" << endl
         << "    -T, --softclip-trig N trigger graph extension and realignment when either end has softclips (default: 0)" << endl
         << "    -m, --hit-max N       ignore kmers or MEMs who have >N hits in our index (default: 100)" << endl
         << "maximal exact match (MEM) mapper:" << endl
         << "  This algorithm is used when --kmer-size is not specified and a GCSA index is given" << endl
         << "    -L, --min-mem-length N   ignore MEMs shorter than this length (default: 0/unset)" << endl
         << "    -Y, --max-mem-length N   ignore MEMs longer than this length by stopping backward search (default: 0/unset)" << endl
         << "kmer-based mapper:" << endl
         << "  This algorithm is used when --kmer-size is specified or a rocksdb index is given" << endl
         << "    -k, --kmer-size N     use this kmer size, it must be < kmer size in db (default: from index)" << endl
         << "    -j, --kmer-stride N   step distance between succesive kmers to use for seeding (default: kmer size)" << endl
         << "    -E, --min-kmer-entropy N  require shannon entropy of this in order to use kmer (default: no limit)" << endl
         << "    -S, --sens-step N     decrease kmer size by N bp until alignment succeeds (default: 5)" << endl
         << "    -A, --max-attempts N  try to improve sensitivity and align this many times (default: 7)" << endl
         << "    -l, --kmer-min N      give up aligning if kmer size gets below this threshold (default: 8)" << endl
         << "    -e, --thread-ex N     grab this many nodes in id space around each thread for alignment (default: 10)" << endl
         << "    -c, --clusters N      use at most the largest N ordered clusters of the kmer graph for alignment (default: all)" << endl
         << "    -C, --cluster-min N   require at least this many kmer hits in a cluster to attempt alignment (default: 2)" << endl
         << "    -H, --max-target-x N  skip cluster subgraphs with length > N*read_length (default: 100; unset: 0)" << endl
         << "    -t, --threads N       number of threads to use" << endl
         << "    -F, --prefer-forward  if the forward alignment of the read works, accept it" << endl
         << "    -G, --greedy-accept   if a tested alignment achieves -X score/bp don't try worse seeds" << endl
         << "    -X, --accept-score N  accept early alignment if the normalized alignment score is > N and -F or -G is set" << endl;
}

int main_map(int argc, char** argv) {

    if (argc == 2) {
        help_map(argv);
        return 1;
    }

    string seq;
    string seq_name;
    string db_name;
    string xg_name;
    string gcsa_name;
    int kmer_size = 0;
    int kmer_stride = 0;
    int sens_step = 0;
    int best_clusters = 0;
    int cluster_min = 2;
    int max_attempts = 7;
    string read_file;
    string hts_file;
    bool keep_secondary = false;
    int hit_max = 100;
    int max_multimaps = 1;
    int thread_count = 1;
    int thread_ex = 10;
    int context_depth = 5;
    bool output_json = false;
    bool debug = false;
    bool prefer_forward = false;
    bool greedy_accept = false;
    float min_score = 0;
    string sample_name;
    string read_group;
    string fastq1, fastq2;
    bool interleaved_fastq = false;
    int pair_window = 64; // ~11bp/node
    int band_width = 1000; // anything > 1000bp sequences is difficult to align efficiently
    bool try_both_mates_first = false;
    float min_kmer_entropy = 0;
    float accept_score = 0;
    size_t kmer_min = 8;
    int softclip_threshold = 0;
    bool build_in_memory = false;
    int max_mem_length = 0;
    int min_mem_length = 0;
    int max_target_factor = 100;
    bool in_mem_path_only = false;

    int c;
    optind = 2; // force optind past command positional argument
    while (true) {
        static struct option long_options[] =

            {
                /* These options set a flag. */
                //{"verbose", no_argument,       &verbose_flag, 1},
                {"sequence", required_argument, 0, 's'},
                {"seq-name", required_argument, 0, 'Q'},
                {"db-name", required_argument, 0, 'd'},
                {"xg-name", required_argument, 0, 'x'},
                {"gcsa-name", required_argument, 0, 'g'},
                {"kmer-stride", required_argument, 0, 'j'},
                {"kmer-size", required_argument, 0, 'k'},
                {"min-kmer-entropy", required_argument, 0, 'E'},
                {"clusters", required_argument, 0, 'c'},
                {"cluster-min", required_argument, 0, 'C'},
                {"max-attempts", required_argument, 0, 'A'},
                {"reads", required_argument, 0, 'r'},
                {"sample", required_argument, 0, 'N'},
                {"read-group", required_argument, 0, 'R'},
                {"hit-max", required_argument, 0, 'm'},
                {"max-multimaps", required_argument, 0, 'N'},
                {"threads", required_argument, 0, 't'},
                {"prefer-forward", no_argument, 0, 'F'},
                {"greedy-accept", no_argument, 0, 'G'},
                {"accept-score", required_argument, 0, 'X'},
                {"sens-step", required_argument, 0, 'S'},
                {"thread-ex", required_argument, 0, 'e'},
                {"context-depth", required_argument, 0, 'n'},
                {"output-json", no_argument, 0, 'J'},
                {"hts-input", required_argument, 0, 'b'},
                {"keep-secondary", no_argument, 0, 'K'},
                {"fastq", no_argument, 0, 'f'},
                {"interleaved", no_argument, 0, 'i'},
                {"pair-window", required_argument, 0, 'p'},
                {"band-width", required_argument, 0, 'B'},
                {"min-score", required_argument, 0, 'P'},
                {"kmer-min", required_argument, 0, 'l'},
                {"softclip-trig", required_argument, 0, 'T'},
                {"in-memory", no_argument, 0, 'V'},
                {"in-mem-path-only", no_argument, 0, 'O'},
                {"debug", no_argument, 0, 'D'},
                {"min-mem-length", required_argument, 0, 'L'},
                {"max-mem-length", required_argument, 0, 'Y'},
                {"max-target-x", required_argument, 0, 'H'},
                {0, 0, 0, 0}
            };

        int option_index = 0;
        c = getopt_long (argc, argv, "s:j:hd:x:g:c:r:m:k:M:t:DX:FS:Jb:KR:N:if:p:B:h:GC:A:E:Q:n:P:l:e:T:VL:Y:H:O",
                         long_options, &option_index);

        /* Detect the end of the options. */
        if (c == -1)
            break;

        switch (c)
        {
          case 's':
          seq = optarg;
          break;

          case 'V':
          build_in_memory = true;
          break;

          case 'd':
          db_name = optarg;
          break;

          case 'x':
          xg_name = optarg;
          break;

          case 'g':
          gcsa_name = optarg;
          break;

          case 'j':
          kmer_stride = atoi(optarg);
          break;


          case 'O':
          in_mem_path_only = true;
          break;

          case 'Q':
          seq_name = optarg;
          break;

          case 'S':
          sens_step = atoi(optarg);
          break;

          case 'c':
          best_clusters = atoi(optarg);
          break;

          case 'C':
          cluster_min = atoi(optarg);
          break;

          case 'E':
          min_kmer_entropy = atof(optarg);
          break;

          case 'A':
          max_attempts = atoi(optarg);
          break;

          case 'm':
          hit_max = atoi(optarg);
          break;

          case 'M':
          max_multimaps = atoi(optarg);
          break;

          case 'k':
            kmer_size = atoi(optarg);
            break;

          case 'e':
          thread_ex = atoi(optarg);
          break;

          case 'n':
          context_depth = atoi(optarg);
          break;

          case 'T':
          softclip_threshold = atoi(optarg);
          break;

          case 'r':
          read_file = optarg;
          break;

          case 'R':
          read_group = optarg;
          break;

          case 'N':
          sample_name = optarg;
          break;

          case 'b':
          hts_file = optarg;
          break;

          case 'K':
          keep_secondary = true;
          break;

          case 'f':
          if (fastq1.empty()) fastq1 = optarg;
          else if (fastq2.empty()) fastq2 = optarg;
          else { cerr << "[vg map] error: more than two fastqs specified" << endl; exit(1); }
          break;

          case 'i':
          interleaved_fastq = true;
          break;

          case 'p':
          pair_window = atoi(optarg);
          break;

          case 't':
          omp_set_num_threads(atoi(optarg));
          break;

          case 'D':
          debug = true;
          break;

          case 'F':
          prefer_forward = true;
          break;

          case 'G':
          greedy_accept = true;
          break;

          case 'X':
          accept_score = atof(optarg);
          break;

          case 'J':
          output_json = true;
          break;

          case 'B':
          band_width = atoi(optarg);
          break;

          case 'P':
          min_score = atof(optarg);
          break;

          case 'l':
          kmer_min = atoi(optarg);
          break;

          case 'L':
          min_mem_length = atoi(optarg);
          break;

          case 'Y':
          max_mem_length = atoi(optarg);
          break;

          case 'H':
          max_target_factor = atoi(optarg);
          break;

          case 'h':
          case '?':
          /* getopt_long already printed an error message. */
          help_map(argv);
          exit(1);
          break;

          default:
          abort ();
        }
    }

    if (seq.empty() && read_file.empty() && hts_file.empty() && fastq1.empty()) {
        cerr << "error:[vg map] a sequence or read file is required when mapping" << endl;
        return 1;
    }

    // should probably disable this
    string file_name;
    if (optind < argc) {
        file_name = argv[optind];
    }

    if (gcsa_name.empty() && !file_name.empty()) {
        gcsa_name = file_name + gcsa::GCSA::EXTENSION;
    }

    // Load up our indexes.
    xg::XG* xindex = nullptr;
    gcsa::GCSA* gcsa = nullptr;
    gcsa::LCPArray* lcp = nullptr;

    // for testing, we sometimes want to run the mapper on indexes we build in memory
    if (build_in_memory) {
        VG* graph;
        if (file_name == "-") {
            graph = new VG(std::cin);
        } else {
            ifstream in;
            in.open(file_name.c_str());
            graph = new VG(in);
        }
        xindex = new xg::XG(graph->graph);
        assert(kmer_size);
        int doubling_steps = 2;
        graph->build_gcsa_lcp(gcsa, lcp, kmer_size, in_mem_path_only, false, 2);
        delete graph;
    } else {
        // We try opening the file, and then see if it worked
        ifstream xg_stream(xg_name);

        if(xg_stream) {
            // We have an xg index!
            if(debug) {
                cerr << "Loading xg index " << xg_name << "..." << endl;
            }
            xindex = new xg::XG(xg_stream);
        }

        ifstream gcsa_stream(gcsa_name);
        if(gcsa_stream) {
            // We have a GCSA index too!
            if(debug) {
                cerr << "Loading GCSA2 index " << gcsa_name << "..." << endl;
            }
            gcsa = new gcsa::GCSA();
            gcsa->load(gcsa_stream);
        }

        string lcp_name = gcsa_name + ".lcp";
        ifstream lcp_stream(lcp_name);
        if (lcp_stream) {
            if(debug) {
                cerr << "Loading LCP index " << gcsa_name << "..." << endl;
            }
            lcp = new gcsa::LCPArray();
            lcp->load(lcp_stream);
        }
    }

    Index* idx = nullptr;

    if(!xindex || !gcsa) {
        // We only need a Rocksdb index if we don't have the others.
        if(debug) {
            cerr << "Loading RocksDB index " << db_name << "..." << endl;
        }
        idx = new Index();
        idx->open_read_only(db_name);
    }

    thread_count = get_thread_count();

    vector<Mapper*> mapper;
    mapper.resize(thread_count);
    vector<vector<Alignment> > output_buffer;
    output_buffer.resize(thread_count);

    // We have one function to dump alignments into
    // Make sure to flush the buffer at the end of the program!
    auto output_alignments = [&output_buffer, &output_json](vector<Alignment>& alignments) {
        // for(auto& alignment : alignments){
        // 		cerr << "This is in output_alignments" << alignment.DebugString() << endl;
        // }

        if (output_json) {
            // If we want to convert to JSON, convert them all to JSON and dump them to cout.
            for(auto& alignment : alignments) {
                string json = pb2json(alignment);
#pragma omp critical (cout)
                cout << json << "\n";
            }
        } else {
            // Otherwise write them through the buffer for our thread
            int tid = omp_get_thread_num();
            auto& output_buf = output_buffer[tid];

            // Copy all the alignments over to the output buffer
            copy(alignments.begin(), alignments.end(), back_inserter(output_buf));

            stream::write_buffered(cout, output_buf, 1000);
        }
    };

    for (int i = 0; i < thread_count; ++i) {
        Mapper* m;
        if(xindex && gcsa && lcp) {
            // We have the xg and GCSA indexes, so use them
            m = new Mapper(xindex, gcsa, lcp);
        } else {
            // Use the Rocksdb index and maybe the GCSA one
            m = new Mapper(idx, gcsa);
        }
        m->best_clusters = best_clusters;
        m->hit_max = hit_max;
        m->max_multimaps = max_multimaps;
        m->debug = debug;
        if (accept_score) m->accept_norm_score = accept_score;
        if (sens_step) m->kmer_sensitivity_step = sens_step;
        m->prefer_forward = prefer_forward;
        m->greedy_accept = greedy_accept;
        m->thread_extension = thread_ex;
        m->cluster_min = cluster_min;
        m->context_depth = context_depth;
        m->max_attempts = max_attempts;
        m->min_kmer_entropy = min_kmer_entropy;
        m->kmer_min = kmer_min;
        m->min_norm_score = min_score;
        m->softclip_threshold = softclip_threshold;
        m->min_mem_length = min_mem_length;
        m->max_mem_length = max_mem_length;
        m->max_target_factor = max_target_factor;
        mapper[i] = m;
    }

    if (!seq.empty()) {
        int tid = omp_get_thread_num();

        Alignment unaligned;
        unaligned.set_sequence(seq);
        vector<Alignment> alignments = mapper[tid]->align_multi(unaligned, kmer_size, kmer_stride, band_width);
        if(alignments.size() == 0) {
            // If we didn't have any alignments, report the unaligned alignment
            alignments.push_back(unaligned);
        }


        for(auto& alignment : alignments) {
            if (!sample_name.empty()) alignment.set_sample_name(sample_name);
            if (!read_group.empty()) alignment.set_read_group(read_group);
            if (!seq_name.empty()) alignment.set_name(seq_name);
        }

        // Output the alignments in JSON or protobuf as appropriate.
        output_alignments(alignments);
    }

    if (!read_file.empty()) {
        ifstream in(read_file);
        bool more_data = in.good();
#pragma omp parallel shared(in)
        {
            string line;
            int tid = omp_get_thread_num();
            while (in.good()) {
                line.clear();
#pragma omp critical (readq)
                {
                    std::getline(in,line);
                }
                if (!line.empty()) {
                    // Make an alignment
                    Alignment unaligned;
                    unaligned.set_sequence(line);

                    vector<Alignment> alignments = mapper[tid]->align_multi(unaligned, kmer_size, kmer_stride, band_width);
                    if(alignments.empty()) {
                        alignments.push_back(unaligned);
                    }

                    for(auto& alignment : alignments) {
                        // Set the alignment metadata
                        if (!sample_name.empty()) alignment.set_sample_name(sample_name);
                        if (!read_group.empty()) alignment.set_read_group(read_group);
                    }


                    // Output the alignments in JSON or protobuf as appropriate.
                    output_alignments(alignments);
                }
            }
        }
    }

    if (!hts_file.empty()) {
        function<void(Alignment&)> lambda =
            [&mapper,
            &output_alignments,
            &keep_secondary,
            &kmer_size,
            &kmer_stride,
            &band_width]
                (Alignment& alignment) {

                    if(alignment.is_secondary() && !keep_secondary) {
                        // Skip over secondary alignments in the input; we don't want several output mappings for each input *mapping*.
                        return;
                    }

                    int tid = omp_get_thread_num();
                    vector<Alignment> alignments = mapper[tid]->align_multi(alignment, kmer_size, kmer_stride, band_width);
                    if(alignments.empty()) {
                        alignments.push_back(alignment);
                    }

                    // Output the alignments in JSON or protobuf as appropriate.
                    output_alignments(alignments);
                };
        // run
        hts_for_each_parallel(hts_file, lambda);
    }

    if (!fastq1.empty()) {
        if (interleaved_fastq) {
            // paired interleaved
            function<void(Alignment&, Alignment&)> lambda =
                [&mapper,
                &output_alignments,
                &kmer_size,
                &kmer_stride,
                &band_width,
                &pair_window]
                    (Alignment& aln1, Alignment& aln2) {

                        int tid = omp_get_thread_num();
                        auto alnp = mapper[tid]->align_paired_multi(aln1, aln2, kmer_size, kmer_stride, band_width, pair_window);

                        // Make sure we have unaligned "alignments" for things that don't align.
                        if(alnp.first.empty()) {
                            alnp.first.push_back(aln1);
                        }
                        if(alnp.second.empty()) {
                            alnp.second.push_back(aln2);
                        }

                        // Output the alignments in JSON or protobuf as appropriate.
                        output_alignments(alnp.first);
                        output_alignments(alnp.second);
                    };
            fastq_paired_interleaved_for_each_parallel(fastq1, lambda);
        } else if (fastq2.empty()) {
            // single
            function<void(Alignment&)> lambda =
                [&mapper,
                &output_alignments,
                &kmer_size,
                &kmer_stride,
                &band_width]
                    (Alignment& alignment) {

                        int tid = omp_get_thread_num();
                        vector<Alignment> alignments = mapper[tid]->align_multi(alignment, kmer_size, kmer_stride, band_width);

                        if(alignments.empty()) {
                            // Make sure we have a "no alignment" alignment
                            alignments.push_back(alignment);
                        }

                        //cerr << "This is just before output_alignments" << alignment.DebugString() << endl;
                        output_alignments(alignments);
                    };
            fastq_unpaired_for_each_parallel(fastq1, lambda);
        } else {
            // paired two-file
            function<void(Alignment&, Alignment&)> lambda =
                [&mapper,
                &output_alignments,
                &kmer_size,
                &kmer_stride,
                &band_width,
                &pair_window]
                    (Alignment& aln1, Alignment& aln2) {

                        int tid = omp_get_thread_num();
                        auto alnp = mapper[tid]->align_paired_multi(aln1, aln2, kmer_size, kmer_stride, band_width, pair_window);

                        // Make sure we have unaligned "alignments" for things that don't align.
                        if(alnp.first.empty()) {
                            alnp.first.push_back(aln1);
                        }
                        if(alnp.second.empty()) {
                            alnp.second.push_back(aln2);
                        }

                        output_alignments(alnp.first);
                        output_alignments(alnp.second);
                    };
            fastq_paired_two_files_for_each_parallel(fastq1, fastq2, lambda);
        }
    }

    // clean up
    for (int i = 0; i < thread_count; ++i) {
        delete mapper[i];
        auto& output_buf = output_buffer[i];
        if (!output_json) {
            stream::write_buffered(cout, output_buf, 0);
        }
    }

    if(idx)  {
        delete idx;
        idx = nullptr;
    }
    if(gcsa) {
        delete gcsa;
        gcsa = nullptr;
    }
    if(xindex) {
        delete xindex;
        xindex = nullptr;
    }

    cout.flush();

    return 0;

}

void help_view(char** argv) {
    cerr << "usage: " << argv[0] << " view [options] [ <graph.vg> | <graph.json> | <aln.gam> | <read1.fq> [<read2.fq>] ]" << endl
        << "options:" << endl
        << "    -g, --gfa            output GFA format (default)" << endl
        << "    -F, --gfa-in         input GFA format" << endl

        << "    -v, --vg             output VG format" << endl
        << "    -V, --vg-in          input VG format (default)" << endl

        << "    -j, --json           output JSON format" << endl
        << "    -J, --json-in        input JSON format" << endl
        << "    -c, --json-stream    streaming conversion of a VG format graph in line delimited JSON format" << endl
        << "                         (this cannot be loaded directly via -J)" << endl
        << "    -G, --gam            output GAM format (vg alignment format: Graph " << endl
        << "                         Alignment/Map)" << endl
        << "    -t, --turtle         output RDF/turtle format (can not be loaded by VG)" << endl
        << "    -T  --turtle-in      input turtle format." << endl
        << "    -r, --rdf_base_uri   set base uri for the RDF output" << endl

        << "    -a, --align-in       input GAM format" << endl
        << "    -A, --aln-graph GAM  add alignments from GAM to the graph" << endl

        << "    -d, --dot            output dot format" << endl
        << "    -S, --simple-dot     simplify the dot output; remove node labels, simplify alignments" << endl
        << "    -C, --color          color nodes that are not in the reference path (DOT OUTPUT ONLY)" << endl
        << "    -p, --show-paths     show paths in dot output" << endl
        << "    -w, --walk-paths     add labeled edges to represent paths in dot output" << endl
        << "    -n, --annotate-paths add labels to normal edges to represent paths in dot output" << endl
        << "    -M, --show-mappings  with -p print the mappings in each path in JSON" << endl
        << "    -I, --invert-ports   invert the edge ports in dot so that ne->nw is reversed" << endl
        << "    -s, --random-seed N  use this seed when assigning path symbols in dot output" << endl

        << "    -b, --bam            input BAM or other htslib-parseable alignments" << endl

        << "    -f, --fastq          input fastq (output defaults to GAM). Takes two " << endl
        << "                         positional file arguments if paired" << endl
        << "    -i, --interleaved    fastq is interleaved paired-ended" << endl

        << "    -L, --pileup         ouput VG Pileup format" << endl
        << "    -l, --pileup-in      input VG Pileup format" << endl;
// TODO: Can we regularize the option names for input and output types?

}

int main_view(int argc, char** argv) {

    if (argc == 2) {
        help_view(argv);
        return 1;
    }

    // Supported conversions:
    //      TO  vg  json    gfa gam bam fastq   dot
    // FROM
    // vg       Y   Y       Y   N   N   N       Y
    // json     Y   Y       Y   N   N   N       Y
    // gfa      Y   Y       Y   N   N   N       Y
    // gam      N   Y       N   N   N   N       N
    // bam      N   N       N   Y   N   N       N
    // fastq    N   N       N   Y   N   N       N
    // dot      N   N       N   N   N   N       N
    //
    // and json-gam -> gam
    //     json-pileup -> pileup

    string output_type;
    string input_type;
    string rdf_base_uri;
    bool input_json = false;
    string alignments;
    string fastq1, fastq2;
    bool interleaved_fastq = false;
    bool show_paths_in_dot = false;
    bool walk_paths_in_dot = false;
    bool annotate_paths_in_dot = false;
    bool invert_edge_ports_in_dot = false;
    bool show_mappings_in_dot = false;
    bool simple_dot = false;
    int seed_val = time(NULL);
    bool color_variants = false;

    int c;
    optind = 2; // force optind past "view" argument
    while (true) {
        static struct option long_options[] =
        {
            /* These options set a flag. */
            //{"verbose", no_argument,       &verbose_flag, 1},
            {"dot", no_argument, 0, 'd'},
            {"gfa", no_argument, 0, 'g'},
            {"turtle", no_argument, 0, 't'},
            {"rdf-base-uri", no_argument, 0, 'r'},
            {"gfa-in", no_argument, 0, 'F'},
            {"json",  no_argument, 0, 'j'},
            {"json-in",  no_argument, 0, 'J'},
            {"json-stream", no_argument, 0, 'c'},
            {"vg", no_argument, 0, 'v'},
            {"vg-in", no_argument, 0, 'V'},
            {"align-in", no_argument, 0, 'a'},
            {"gam", no_argument, 0, 'G'},
            {"bam", no_argument, 0, 'b'},
            {"fastq", no_argument, 0, 'f'},
            {"interleaved", no_argument, 0, 'i'},
            {"aln-graph", required_argument, 0, 'A'},
            {"show-paths", no_argument, 0, 'p'},
            {"turtle-in", no_argument, 0, 'T'},
            {"walk-paths", no_argument, 0, 'w'},
            {"annotate-paths", no_argument, 0, 'n'},
            {"random-seed", required_argument, 0, 's'},
            {"pileup", no_argument, 0, 'L'},
            {"pileup-in", no_argument, 0, 'l'},
            {"invert-ports", no_argument, 0, 'I'},
            {"show-mappings", no_argument, 0, 'M'},
            {"simple-dot", no_argument, 0, 'S'},
            {"color", no_argument, 0, 'C'},
            {0, 0, 0, 0}
        };

        int option_index = 0;
        c = getopt_long (argc, argv, "dgFjJhvVpaGbifA:s:wnlLIMcTtr:SC",
                long_options, &option_index);

        /* Detect the end of the options. */
        if (c == -1)
            break;

        switch (c)
        {
            case 'C':
                color_variants = true;
                break;

            case 'd':
                output_type = "dot";
                break;

            case 'S':
                simple_dot = true;
                break;

            case 'p':
                show_paths_in_dot = true;
                break;

            case 'M':
                show_mappings_in_dot = true;
                break;

            case 'w':
                walk_paths_in_dot = true;
                break;


            case 'n':
                annotate_paths_in_dot = true;
                break;

            case 's':
                seed_val = atoi(optarg);
                break;

            case 'g':
                output_type = "gfa";
                break;

            case 'F':
                input_type = "gfa";
                break;

            case 'j':
                output_type = "json";
                break;

            case 'J':
                // -J can complement input GAM/Pileup, hence the extra logic here.
                if (input_type.empty()) {
                    input_type = "json";
                }
                input_json = true;
                break;

            case 'c':
                input_type = "vg";
                output_type = "stream";
                break;

            case 'v':
                output_type = "vg";
                break;

            case 'V':
                input_type = "vg";
                break;

            case 'G':
                output_type = "gam";
                break;

            case 't':
                output_type = "turtle";
                break;

        case 'r':
            rdf_base_uri = optarg;
            break;
        case 'T':
            input_type= "turtle-in";
            break;
        case 'a':
            input_type = "gam";
            if(output_type.empty()) {
                // Default to GAM -> JSON
                output_type = "json";
            }
            break;

            case 'b':
                input_type = "bam";
                if(output_type.empty()) {
                    // Default to BAM -> GAM, since BAM isn't convertable to our normal default.
                    output_type = "gam";
                }
                break;

            case 'f':
                input_type = "fastq";
                if(output_type.empty()) {
                    // Default to FASTQ -> GAM
                    output_type = "gam";
                }
                break;

            case 'i':
                interleaved_fastq = true;
                break;

            case 'A':
                alignments = optarg;
                break;

            case 'I':
                invert_edge_ports_in_dot = true;
                break;

            case 'L':
                output_type = "pileup";
                break;

            case 'l':
                input_type = "pileup";
                if (output_type.empty()) {
                    // Default to Pileup -> JSON
                    output_type = "json";
                }
                break;

            case 'h':
            case '?':
                /* getopt_long already printed an error message. */
                help_view(argv);
                exit(1);
                break;

            default:
                abort ();
        }
    }

    // If the user specified nothing else, we default to VG in and GFA out.
    if (input_type.empty()) {
        input_type = "vg";
    }
    if (output_type.empty()) {
        output_type = "gfa";
    }
    if (rdf_base_uri.empty()) {
        rdf_base_uri = "http://example.org/vg/";
    }
    vector<Alignment> alns;
    if (!alignments.empty()) {
        function<void(Alignment&)> lambda = [&alns](Alignment& aln) { alns.push_back(aln); };
        ifstream in;
        in.open(alignments.c_str());
        stream::for_each(in, lambda);
    }

    VG* graph = nullptr;
    if (optind >= argc) {
        cerr << "[vg view] error: no filename given" << endl;
        exit(1);
    }
    string file_name = argv[optind];
    if (input_type == "vg") {
        if (output_type == "stream") {
            function<void(Graph&)> lambda = [&](Graph& g) { cout << pb2json(g) << endl; };
            if (file_name == "-") {
                stream::for_each(std::cin, lambda);
            } else {
                ifstream in;
                in.open(file_name.c_str());
                stream::for_each(in, lambda);
            }
            return 0;
        } else {
            if (file_name == "-") {
                graph = new VG(std::cin);
            } else {
                ifstream in;
                in.open(file_name.c_str());
                graph = new VG(in);
            }
        }
        // VG can convert to any of the graph formats, so keep going
    } else if (input_type == "gfa") {
        if (file_name == "-") {
            graph = new VG;
            graph->from_gfa(std::cin);
        } else {
            ifstream in;
            in.open(file_name.c_str());
            graph = new VG;
            graph->from_gfa(in);
        }
        // GFA can convert to any of the graph formats, so keep going
    } else if(input_type == "json") {
        assert(input_json == true);
        JSONStreamHelper<Graph> json_helper(file_name);
        function<bool(Graph&)> get_next_graph = json_helper.get_read_fn();
        graph = new VG(get_next_graph, false);
    } else if(input_type == "turtle-in") {
        graph = new VG;
        bool pre_compress=color_variants;
        if (file_name == "-") {
             graph->from_turtle("/dev/stdin", rdf_base_uri);
        } else {
             graph->from_turtle(file_name, rdf_base_uri);
	}
    } else if (input_type == "gam") {
        if (input_json == false) {
            if (output_type == "json") {
                // convert values to printable ones
                function<void(Alignment&)> lambda = [](Alignment& a) {
                    alignment_quality_short_to_char(a);
                    cout << pb2json(a) << "\n";
                };
                if (file_name == "-") {
                    stream::for_each(std::cin, lambda);
                } else {
                    ifstream in;
                    in.open(file_name.c_str());
                    stream::for_each(in, lambda);
                }
            } else {
                // todo
                cerr << "[vg view] error: (binary) GAM can only be converted to JSON" << endl;
                return 1;
            }
        } else {
            if (output_type == "json" || output_type == "gam") {
                JSONStreamHelper<Alignment> json_helper(file_name);
                json_helper.write(cout, output_type == "json");
            } else {
                cerr << "[vg view] error: JSON GAM can only be converted to GAM or JSON" << endl;
                return 1;
            }
        }
        cout.flush();
        return 0;
    } else if (input_type == "bam") {
        if (output_type == "gam") {
            //function<void(const Alignment&)>& lambda) {
            // todo write buffering procedure in alignment.cpp
            vector<Alignment> buf;
            function<void(Alignment&)> lambda = [&buf](Alignment& aln) {
                buf.push_back(aln);
                if (buf.size() > 1000) {
                    write_alignments(std::cout, buf);
                    buf.clear();
                }
            };
            hts_for_each(file_name, lambda);
            write_alignments(std::cout, buf);
            buf.clear();
            cout.flush();
            return 0;
        } else if (output_type == "json") {
            // todo
            cerr << "[vg view] error: BAM to JSON conversion not yet implemented" << endl;
            return 0;
        } else {
            cerr << "[vg view] error: BAM can only be converted to GAM" << endl;
            return 1;
        }
        } else if (input_type == "fastq") {
            fastq1 = argv[optind++];
            if (optind < argc) {
                fastq2 = argv[optind];
            }
            if (output_type == "gam") {
                vector<Alignment> buf;
                if (!interleaved_fastq && fastq2.empty()) {
                    function<void(Alignment&)> lambda = [&buf](Alignment& aln) {
                        buf.push_back(aln);
                        if (buf.size() > 1000) {
                            write_alignments(std::cout, buf);
                            buf.clear();
                        }
                    };
                    fastq_unpaired_for_each(fastq1, lambda);
                } else if (interleaved_fastq && fastq2.empty()) {
                    function<void(Alignment&, Alignment&)> lambda = [&buf](Alignment& aln1, Alignment& aln2) {
                        buf.push_back(aln1);
                        buf.push_back(aln2);
                        if (buf.size() > 1000) {
                            write_alignments(std::cout, buf);
                            buf.clear();
                        }
                    };
                    fastq_paired_interleaved_for_each(fastq1, lambda);
                } else if (!fastq2.empty()) {
                    function<void(Alignment&, Alignment&)> lambda = [&buf](Alignment& aln1, Alignment& aln2) {
                        buf.push_back(aln1);
                        buf.push_back(aln2);
                        if (buf.size() > 1000) {
                            write_alignments(std::cout, buf);
                            buf.clear();
                        }
                    };
                    fastq_paired_two_files_for_each(fastq1, fastq2, lambda);
                }
                write_alignments(std::cout, buf);
                buf.clear();
            } else {
                // We can't convert fastq to the other graph formats
                cerr << "[vg view] error: FASTQ can only be converted to GAM" << endl;
                return 1;
            }
            cout.flush();
            return 0;
        } else if (input_type == "pileup") {
            if (input_json == false) {
                if (output_type == "json") {
                    // convert values to printable ones
                    function<void(NodePileup&)> lambda = [](NodePileup& p) {
                        cout << pb2json(p) << "\n";
                    };
                    if (file_name == "-") {
                        stream::for_each(std::cin, lambda);
                    } else {
                        ifstream in;
                        in.open(file_name.c_str());
                        stream::for_each(in, lambda);
                    }
                } else {
                    // todo
                    cerr << "[vg view] error: (binary) Pileup can only be converted to JSON" << endl;
                    return 1;
                }
            } else {
                if (output_type == "json" || output_type == "pileup") {
                    JSONStreamHelper<NodePileup> json_helper(file_name);
                    json_helper.write(cout, output_type == "json");
                } else {
                    cerr << "[vg view] error: JSON Pileup can only be converted to Pileup or JSON" << endl;
                    return 1;
                }
            }
            cout.flush();
            return 0;
        }

        if(graph == nullptr) {
            // Make sure we didn't forget to implement an input format.
            cerr << "[vg view] error: cannot load graph in " << input_type << " format" << endl;
            return 1;
        }

        if(!graph->is_valid()) {
            // If we're converting the graph, we might as well make sure it's valid.
            // This is especially useful for JSON import.
            cerr << "[vg view] warning: graph is invalid!" << endl;
        }

        // Now we know graph was filled in from the input format. Spit it out in the
        // requested output format.

        if (output_type == "dot") {
            graph->to_dot(std::cout,
                    alns,
                    show_paths_in_dot,
                    walk_paths_in_dot,
                    annotate_paths_in_dot,
                    show_mappings_in_dot,
                    simple_dot,
                    invert_edge_ports_in_dot,
                    color_variants,
                    seed_val);
        } else if (output_type == "json") {
            cout << pb2json(graph->graph) << endl;
        } else if (output_type == "gfa") {
            graph->to_gfa(std::cout);
        } else if (output_type == "turtle") {
            graph->to_turtle(std::cout, rdf_base_uri, color_variants);
        } else if (output_type == "vg") {
            graph->serialize_to_ostream(cout);
        } else {
            // We somehow got here with a bad output format.
            cerr << "[vg view] error: cannot save a graph in " << output_type << " format" << endl;
            return 1;
        }

        cout.flush();
        delete graph;

        return 0;
    }

    void help_deconstruct(char** argv){
        cerr << "usage: " << argv[0] << " deconstruct [options] <my_graph>.vg" << endl
            << "options: " << endl
            << endl;
    }
int main_deconstruct(int argc, char** argv){
        cerr << "WARNING: EXPERIMENTAL" << endl;
            if (argc <= 2) {
            help_deconstruct(argv);
            return 1;
        }

        int c;
        optind = 2; // force optind past command positional argument
        while (true) {
            static struct option long_options[] =
            {
                {"help", no_argument, 0, 'h'},
                {"xg-name", required_argument,0, 'g'},
                {0, 0, 0, 0}

            };
            int option_index = 0;
            c = getopt_long (argc, argv, "hg:",
                    long_options, &option_index);

            // Detect the end of the options.
            if (c == -1)
                break;

            switch (c)
            {
                case '?':
                case 'h':
                    help_deconstruct(argv);
                    return 1;
                default:
                    abort();
            }
        }

        VG* graph;
        string file_name = argv[optind];
        if (file_name == "-") {
            graph = new VG(std::cin);
        } else {
            ifstream in;
            in.open(file_name.c_str());
            graph = new VG(in);
        }
        //This struct contains the number of vertices in the graph
        //and the edges in a format that the superbubble package can understand.
        //Alright, superbubble time.
        for (auto i : graph->get_superbubbles()){
            cerr << i.first << " " << i.second << endl;
        }

          /* Find superbubbles */

        return 1;
    }
    void help_construct(char** argv) {
        cerr << "usage: " << argv[0] << " construct [options] >new.vg" << endl
             << "options:" << endl
             << "    -v, --vcf FILE        input VCF" << endl
             << "    -r, --reference FILE  input FASTA reference" << endl
             << "    -P, --ref-paths FILE  write reference paths in protobuf/gzip format to FILE" << endl
             << "    -B, --phase-blocks    save paths for phased blocks with the ref paths" << endl
             << "    -a, --alt-paths       save paths for alts of variants by variant ID" << endl
             << "    -R, --region REGION   specify a particular chromosome" << endl
             << "    -C, --region-is-chrom don't attempt to parse the region (use when the reference" << endl
             << "                          sequence name could be inadvertently parsed as a region)" << endl
             << "    -z, --region-size N   variants per region to parallelize" << endl
             << "    -m, --node-max N      limit the maximum allowable node sequence size" << endl
             << "                          nodes greater than this threshold will be divided" << endl
             << "    -p, --progress        show progress" << endl
             << "    -t, --threads N       use N threads to construct graph (defaults to numCPUs)" << endl
             << "    -f, --flat-alts N     don't chop up alternate alleles from input vcf" << endl;
    }

    int main_construct(int argc, char** argv) {

        if (argc == 2) {
            help_construct(argv);
            return 1;
        }

        string fasta_file_name, vcf_file_name, json_filename;
        string region;
        bool region_is_chrom = false;
        string output_type = "VG";
        bool progress = false;
        int vars_per_region = 25000;
        int max_node_size = 0;
        string ref_paths_file;
        bool flat_alts = false;
        // Should we make paths out of phasing blocks in the called samples?
        bool load_phasing_paths = false;
        // Should we make alt paths for variants?
        bool load_alt_paths = false;

        int c;
        while (true) {
            static struct option long_options[] =
                {
                    /* These options set a flag. */
                    //{"verbose", no_argument,       &verbose_flag, 1},
                    {"vcf", required_argument, 0, 'v'},
                    {"reference", required_argument, 0, 'r'},
                    // TODO: change the long option here?
                    {"ref-paths", required_argument, 0, 'P'},
                    {"phase-blocks", no_argument, 0, 'B'},
                    {"alt-paths", no_argument, 0, 'a'},
                    {"progress",  no_argument, 0, 'p'},
                    {"region-size", required_argument, 0, 'z'},
                    {"threads", required_argument, 0, 't'},
                    {"region", required_argument, 0, 'R'},
                    {"region-is-chrom", no_argument, 0, 'C'},
                    {"node-max", required_argument, 0, 'm'},\
                    {"flat-alts", no_argument, 0, 'f'},
                    {0, 0, 0, 0}
                };

            int option_index = 0;
            c = getopt_long (argc, argv, "v:r:phz:t:R:m:P:Bas:Cf",
                             long_options, &option_index);

            /* Detect the end of the options. */
            if (c == -1)
                break;

            switch (c)
            {
            case 'v':
                vcf_file_name = optarg;
                break;

            case 'r':
                fasta_file_name = optarg;
                break;

            case 'P':
                ref_paths_file = optarg;
                break;

            case 'B':
                load_phasing_paths = true;
                break;

            case 'a':
                load_alt_paths = true;
                break;

            case 'p':
                progress = true;
                break;

            case 'z':
                vars_per_region = atoi(optarg);
                break;

            case 'R':
                region = optarg;
                break;

            case 'C':
                region_is_chrom = true;
                break;

            case 't':
                omp_set_num_threads(atoi(optarg));
                break;

            case 'm':
                max_node_size = atoi(optarg);
                break;

            case 'f':
                flat_alts = true;
                break;

            case 'h':
            case '?':
                /* getopt_long already printed an error message. */
                help_construct(argv);
                exit(1);
                break;

            default:
                abort ();
            }
        }

        if(load_phasing_paths && ref_paths_file.empty()) {
            cerr << "error:[vg construct] cannot save phasing paths without a paths file name" << endl;
            return 1;
        }

        vcflib::VariantCallFile variant_file;
        if (!vcf_file_name.empty()) {
            variant_file.open(vcf_file_name);
            if (!variant_file.is_open()) {
                cerr << "error:[vg construct] could not open" << vcf_file_name << endl;
                return 1;
            }
        }

        FastaReference reference;
        if (fasta_file_name.empty()) {
            cerr << "error:[vg construct] a reference is required for graph construction" << endl;
            return 1;
        }
        reference.open(fasta_file_name);

        // store our reference sequence paths
        // TODO: use this. Maybe dump paths here instead of in the graph?
        Paths ref_paths;

        VG graph(variant_file, reference, region, region_is_chrom, vars_per_region,
            max_node_size, flat_alts, load_phasing_paths, load_alt_paths, progress);

        if (!ref_paths_file.empty()) {
            ofstream paths_out(ref_paths_file);
            graph.paths.write(paths_out);
            if(load_phasing_paths) {
                // Keep only the non-phasing paths in the graph. If you keep too
                // many paths in a graph, you'll make chunks that are too large.
                // TODO: dynamically deliniate the chunks in the serializer so you
                // won't write vg files you can't read.

                set<string> non_phase_paths;
                string phase_prefix = "_phase";
                graph.paths.for_each_name([&](string path_name) {
                    if(!equal(phase_prefix.begin(), phase_prefix.end(), path_name.begin())) {
                        // Path is not a phase path
                        non_phase_paths.insert(path_name);
                    }
                });

                // Keep only the non-phase paths
                graph.paths.keep_paths(non_phase_paths);
            }
        }

        graph.serialize_to_ostream(std::cout);

        // NB: If you worry about "still reachable but possibly lost" warnings in valgrind,
        // this would free all the memory used by protobuf:
        //ShutdownProtobufLibrary();

        return 0;
    }

    void vg_help(char** argv) {
        cerr << "usage: " << argv[0] << " <command> [options]" << endl
             << endl
             << "commands:" << endl
             << "  -- construct     graph construction" << endl
             << "  -- deconstruct   convert a graph into VCF relative to a reference." << endl
             << "  -- view          format conversions for graphs and alignments" << endl
             << "  -- vectorize     Transform alignments to one-hot vectors." << endl
             << "  -- index         index features of the graph in a disk-backed key/value store" << endl
             << "  -- find          use an index to find nodes, edges, kmers, or positions" << endl
             << "  -- paths         traverse paths in the graph" << endl
             << "  -- align         local alignment" << endl
             << "  -- map           global alignment" << endl
             << "  -- stats         metrics describing graph properties" << endl
             << "  -- join          combine graphs via a new head" << endl
             << "  -- ids           manipulate node ids" << endl
             << "  -- concat        concatenate graphs tail-to-head" << endl
             << "  -- kmers         enumerate kmers of the graph" << endl
             << "  -- sim           simulate reads from the graph" << endl
             << "  -- mod           filter, transform, and edit the graph" << endl
             << "  -- surject       map alignments onto specific paths" << endl
             << "  -- msga          multiple sequence graph alignment" << endl
             << "  -- pileup        build a pileup from a set of alignments" << endl
             << "  -- call          prune the graph by genotyping a pileup" << endl
             << "  -- compare       compare the kmer space of two graphs" << endl
             << "  -- validate      validate the semantics of a graph" << endl;
    }

    int main(int argc, char *argv[])
    {

        if (argc == 1) {
            vg_help(argv);
            return 1;
        }

        //omp_set_dynamic(1); // use dynamic scheduling

        string command = argv[1];
        if (command == "construct") {
            return main_construct(argc, argv);
        } else if (command == "deconstruct"){
            return main_deconstruct(argc, argv);
        } else if (command == "view") {
            return main_view(argc, argv);
        } else if (command == "align") {
            return main_align(argc, argv);
        } else if (command == "map") {
            return main_map(argc, argv);
        } else if (command == "index") {
            return main_index(argc, argv);
        } else if (command == "find") {
            return main_find(argc, argv);
        } else if (command == "paths") {
            return main_paths(argc, argv);
        } else if (command == "stats") {
            return main_stats(argc, argv);
        } else if (command == "join") {
            return main_join(argc, argv);
        } else if (command == "ids") {
            return main_ids(argc, argv);
        } else if (command == "concat") {
            return main_concat(argc, argv);
        } else if (command == "kmers") {
            return main_kmers(argc, argv);
        } else if (command == "sim") {
            return main_sim(argc, argv);
        } else if (command == "mod") {
            return main_mod(argc, argv);
        } else if (command == "surject") {
            return main_surject(argc, argv);
        } else if (command == "msga") {
            return main_msga(argc, argv);
        } else if (command == "pileup") {
            return main_pileup(argc, argv);
        } else if (command == "call") {
            return main_call(argc, argv);
        } else if (command == "compare") {
            return main_compare(argc, argv);
        } else if (command == "validate") {
            return main_validate(argc, argv);
        } else if (command == "vectorize") {
            return main_vectorize(argc, argv);
        }else {
            cerr << "error:[vg] command " << command << " not found" << endl;
            vg_help(argv);
            return 1;
        }

        return 0;

    }<|MERGE_RESOLUTION|>--- conflicted
+++ resolved
@@ -822,12 +822,9 @@
             hit_max = atoi(optarg);
             break;
 
-<<<<<<< HEAD
-=======
         case 'I':
             max_multimaps = atoi(optarg);
             break;
->>>>>>> d23242a9
 
         case 'q':
             max_target_factor = atoi(optarg);
@@ -3346,29 +3343,17 @@
                 list<pair<int64_t, bool>> path_prev, path_next;
                 int64_t prev_pos=0, next_pos=0;
                 bool prev_backward, next_backward;
-<<<<<<< HEAD
-                if (vindex.get_node_path_relative_position(node_id, false, path_id,
-                            path_prev, prev_pos, prev_backward,
-                            path_next, next_pos, next_backward)) {
-=======
                 if (vindex->get_node_path_relative_position(node_id, false, path_id,
                                                           path_prev, prev_pos, prev_backward,
                                                           path_next, next_pos, next_backward)) {
->>>>>>> d23242a9
 
                     // Negate IDs for backward nodes
                     cout << node_id << "\t" << path_prev.front().first * (path_prev.front().second ? -1 : 1) << "\t" << prev_pos
                         << "\t" << path_next.back().first * (path_next.back().second ? -1 : 1) << "\t" << next_pos << "\t";
 
-<<<<<<< HEAD
-                    Mapping m = vindex.path_relative_mapping(node_id, false, path_id,
-                            path_prev, prev_pos, prev_backward,
-                            path_next, next_pos, next_backward);
-=======
                     Mapping m = vindex->path_relative_mapping(node_id, false, path_id,
                                                             path_prev, prev_pos, prev_backward,
                                                             path_next, next_pos, next_backward);
->>>>>>> d23242a9
                     cout << pb2json(m) << endl;
                 }
             }
@@ -3626,15 +3611,9 @@
 
         switch (c)
         {
-<<<<<<< HEAD
-            case 'd':
-                db_name = optarg;
-                break;
-=======
         case 'd':
             rocksdb_name = optarg;
             break;
->>>>>>> d23242a9
 
         case 'x':
             xg_name = optarg;
@@ -3722,21 +3701,13 @@
                 gcsa_name = optarg;
                 break;
 
-<<<<<<< HEAD
             case 'V':
                 verify_index = true;
                 break;
-=======
         case 'i':
             dbg_name = optarg;
             break;
-
         case 'F':
-            forward_only = true;
-            break;
->>>>>>> d23242a9
-
-            case 'F':
                 forward_only = true;
                 break;
 
@@ -4097,14 +4068,6 @@
         ofstream db_out(xg_name);
         index.serialize(db_out);
         db_out.close();
-<<<<<<< HEAD
-
-
-
-        // should we stop here?
-=======
-        
->>>>>>> d23242a9
     }
 
     if(!gcsa_name.empty()) {
@@ -4275,23 +4238,6 @@
             index.dump(cout);
             index.close();
         }
-<<<<<<< HEAD
-        cout << endl;
-        index.close();
-    }
-
-    if (path_layout) {
-        index.open_read_only(db_name);
-        //index.path_layout();
-        map<string, int64_t> path_by_id = index.paths_by_id();
-        map<string, pair<pair<int64_t, bool>, pair<int64_t, bool>>> layout;
-        map<string, int64_t> length;
-        index.path_layout(layout, length);
-        for (auto& p : layout) {
-            // Negate IDs for backward nodes
-            cout << p.first << " " << p.second.first.first * (p.second.first.second ? -1 : 1) << " "
-                << p.second.second.first * (p.second.second.second ? -1 : 1) << " " << length[p.first] << endl;
-=======
 
         if (describe_index) {
             index.open_read_only(rocksdb_name);
@@ -4302,7 +4248,6 @@
             }
             cout << endl;
             index.close();
->>>>>>> d23242a9
         }
 
         if (path_layout) {
