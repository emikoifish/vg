--- conflicted
+++ resolved
@@ -2453,11 +2453,9 @@
             mapper->aligners.clear(); // number of aligners per mapper depends on thread count
                                       // we have to reset this here to re-init scores to the right number
             mapper->set_alignment_scores(match, mismatch, gap_open, gap_extend);
-<<<<<<< HEAD
             mapper->init_node_cache();
-=======
+
             mapper->mem_threading = true;
->>>>>>> 1186061c
         }
     };
 
@@ -2481,12 +2479,7 @@
             // align to the graph
             if (debug) cerr << name << ": aligning sequence of " << seq.size() << "bp against " <<
                 graph->node_count() << " nodes" << endl;
-<<<<<<< HEAD
-            Alignment aln =
-                simplify(mapper->align(seq, 0, sens_step, max_mem_length, band_width));
-=======
             Alignment aln = simplify(mapper->align(seq, 0, sens_step, max_mem_length, band_width));
->>>>>>> 1186061c
             auto aln_seq = graph->path_string(aln.path());
             if (aln_seq != seq) {
                 cerr << "[vg msga] alignment corrupted, failed to obtain correct banded alignment (alignment seq != input seq)" << endl;
