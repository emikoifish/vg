--- conflicted
+++ resolved
@@ -99,13 +99,8 @@
               }
            } else {
                Chain currChain;
-<<<<<<< HEAD
-               currChain.push_back(snarl);
+               currChain.emplace_back(snarl, false);
                calculateMinIndex(&currChain);
-=======
-               currChain.emplace_back(snarl, false);
-               calculateIndex(&currChain);
->>>>>>> 9068f060
                seenSnarls.insert(snarl);
            }
            
@@ -113,7 +108,7 @@
         
     }
     //TODO: Cap should be given
-    maxIndex = MaxDistanceIndex (this, &topSnarls, cap);
+//    maxIndex = MaxDistanceIndex (this, topSnarls, cap);
   
 };
 
@@ -147,7 +142,7 @@
     uint64_t cap = 20;
     const vector<const Snarl*> topSnarls = sm->top_level_snarls();
 //TODO: Serialize this too
-    maxIndex = MaxDistanceIndex (this, &topSnarls, cap);
+//    maxIndex = MaxDistanceIndex (this, topSnarls, cap);
 }
 void DistanceIndex::load(istream& in){
     //Load serialized index from an istream
@@ -653,13 +648,9 @@
                                 
                                 //Create chain to recurse on and recurse
                                 Chain currChain;
-<<<<<<< HEAD
-                                currChain.push_back(currSnarl);
+
+                                currChain.emplace_back(currSnarl, false);
                                 calculateMinIndex(&currChain);
-=======
-                                currChain.emplace_back(currSnarl, false);
-                                calculateIndex(&currChain);
->>>>>>> 9068f060
 
                                 SnarlIndex& currSnarlDists = 
                                      snarlDistances.at(make_pair(snarlID,snarlRev));
@@ -762,19 +753,14 @@
                         //Or if this is the starting node
 
                     #ifdef indexTraverse
-<<<<<<< HEAD
-                         cerr << "    From start node " << startID.first << " " << startID.second<< " in snarl " << snarl->start().node_id() << " at " << ng.get_id(currHandle) << " " << ng.get_is_reverse(currHandle) << endl; 
-                         cerr << "        Adding next nodes with 0 distance:  ";
-=======
+
                          cerr << "    From start node " << startID.first << " " << startID.second 
                             << " in snarl " << snarl->start() << " -> " << snarl->end()
                             << " at " << ng.get_id(currHandle) << " " << ng.get_is_reverse(currHandle) << endl; 
                          cerr << "        Adding next nodes:  ";
->>>>>>> 9068f060
                     #endif
                         ng.follow_edges(currHandle, false, addHandle0);
 
-<<<<<<< HEAD
                     } else  {
 
                     #ifdef indexTraverse
@@ -783,7 +769,7 @@
                     #endif
                         ng.follow_edges(currHandle, false, addHandle);
                     }  
-=======
+
                     if (nodeLen != -1) {
                         ng.follow_edges(currHandle, false, addHandle);
                     } else if (firstLoop) {
@@ -794,7 +780,6 @@
                         ng.follow_edges(currHandle, false, addHandle0);
                     } 
                         
->>>>>>> 9068f060
 
                     //Add edges between the boundary nodes that are not in 
                     //the net graph
@@ -889,18 +874,8 @@
             #endif
         }
         
-<<<<<<< HEAD
         //Bit compress distance matrix of snarl index
         util::bit_compress(sd.distances);
-=======
-        //length of snarl
-        if (dist == -1) {
-            sd.length = -1;
-        } else {
-            sd.length = dist + graph->get_node(snarlEndID)->sequence().size();
-        }
->>>>>>> 9068f060
-
 
     }//End for loop over snarls in chain
 
@@ -1120,6 +1095,7 @@
         throw runtime_error("Node not in graph");       
     }
     int64_t minDist = minDistance(pos1, pos2);
+/*
     if (minDist == -1) { 
         return -1;
     } else if (minDist >= maxIndex.cap) {
@@ -1127,6 +1103,8 @@
     }
      
     return maxIndex.maxDistance(pos1, pos2);
+TODO */
+    return minDist;
 
 }
 
@@ -1292,15 +1270,10 @@
         const Chain* chain = sm->chain_of(snarl1);
         id_t chainStartID = get_start_of(*chain).node_id();
 
-<<<<<<< HEAD
+
         ChainIndex& chainDists = chainDistances.at( chainStartID); 
-        bool snarlRev1 = chainDists.isReverse(snarl1, sm); 
-        bool snarlRev2 = chainDists.isReverse(snarl2, sm);
-=======
-        ChainDistances& chainDists = chainIndex.at( chainStartID); 
         bool snarlRev1 = sm->chain_orientation_of(snarl1);
         bool snarlRev2 = sm->chain_orientation_of(snarl2);
->>>>>>> 9068f060
 
         //Distance from left of s1 (reverse), left of s2 (forward)
         int64_t d1 = chainDists.chainDistanceShort(graph,
@@ -1362,13 +1335,9 @@
         const Chain* chain = sm->chain_of(snarl1);
 
         id_t chainStartID = get_start_of(*chain).node_id();
-<<<<<<< HEAD
+
         ChainIndex& chainDists = chainDistances.at( chainStartID);
-        bool snarlRev = chainDists.isReverse(snarl1, sm); 
-=======
-        ChainDistances& chainDists = chainIndex.at( chainStartID);
         bool snarlRev = sm->chain_orientation_of(snarl1);
->>>>>>> 9068f060
         pair<int64_t, int64_t> endDists = chainDists.distToEnds(
                            make_pair(nodeID1, snarlRev), distL1, distR1);
 
@@ -1382,13 +1351,9 @@
     if (snarl2 != commonAncestor && sm->in_nontrivial_chain(snarl2)) {
         const Chain* chain = sm->chain_of(snarl2);
         id_t chainStartID = get_start_of(*chain).node_id();
-<<<<<<< HEAD
+
         ChainIndex& chainDists = chainDistances.at( chainStartID);
-        bool snarlRev = chainDists.isReverse(snarl2, sm); 
-=======
-        ChainDistances& chainDists = chainIndex.at( chainStartID);
         bool snarlRev = sm->chain_orientation_of(snarl2); 
->>>>>>> 9068f060
 
         pair<int64_t, int64_t> endDists = chainDists.distToEnds(
                        make_pair(nodeID2, snarlRev), distL2, distR2);    
@@ -1727,13 +1692,9 @@
 
             const Chain* chain = sm->chain_of(snarl);
             id_t chainStartID = get_start_of(*chain).node_id();
-<<<<<<< HEAD
+
             ChainIndex& chainDists =  chainDistances.at(chainStartID);
-            bool snarlRev = chainDists.isReverse(snarl, sm); 
-=======
-            ChainDistances& chainDists =  chainIndex.at(chainStartID);
             bool snarlRev = sm->chain_orientation_of(snarl);
->>>>>>> 9068f060
 
             pair<int64_t, int64_t> endDists = chainDists.distToEnds(
                           make_pair(nodeID, snarlRev), distL, distR);
@@ -1810,7 +1771,7 @@
         chains.second.printSelf();
     }
     cerr << endl << "Maximum distances" << endl;
-    maxIndex.printSelf();
+//    maxIndex.printSelf();
 }
 
 
@@ -2065,12 +2026,8 @@
     cerr << snarlEnd.first;
     if (snarlEnd.second) {cerr << " reverse";} 
     else {cerr << " forward";}
-<<<<<<< HEAD
-    cerr << endl;
-    cerr << "Indices:" << endl;
-=======
+
     cerr << endl << "Indices:" << endl;
->>>>>>> 9068f060
     
     for (auto n : visitToIndex) {
         cerr << n.first.first << ", " << n.first.second << ": " << n.second << endl;
@@ -2191,18 +2148,12 @@
 }
 int64_t DistanceIndex::ChainIndex::chainDistance(pair<id_t, bool> start, 
                                                       pair<id_t, bool> end) {
-<<<<<<< HEAD
-    /*Returns the distance between start of start and start of end in a chain
-      Bools are true if traversed reverse relative to the snarl's orientation
-      in the chain
-    */
-=======
+
     /*
      * Return the distance between the given node sides, except node side is
      * specified relative to the reading orientation of the chain that the
      * nodes are in. 
      */
->>>>>>> 9068f060
     size_t i1 = snarlToIndex.at(start.first);
     size_t i2 = snarlToIndex.at(end.first);
     
@@ -2331,40 +2282,9 @@
                    d2 - graph->get_node(end.first)->sequence().size());
     }
 }
-<<<<<<< HEAD
-bool DistanceIndex::ChainIndex::isReverse(const Snarl* snarl, SnarlManager* sm) {
-    //Return true if the snarl is reversed in the chain
-
-    id_t start = snarl->start().node_id();
-    id_t end = snarl->end().node_id();
-    if (snarlToIndex.size() == (prefixSum.size()/2) -1 ){
-        //If the chain loops
-
-        bool startRev = snarl->start().backward();
-        bool endRev = snarl->end().backward();
-        const Chain* chain = sm->chain_of(snarl);
-
-        ChainIterator chainEnd = chain_end(*chain);
-        for (ChainIterator c = chain_begin(*chain); c != chainEnd; ++c) {
-            const Snarl* s = c->first; 
-            if (start == s->start().node_id() && startRev == s->start().backward()) {
-                return c->second;
-            }
-            
-        }
-         
-        return true; //Should never reach here
-        
-    } else {
-        //If the start of the snarl has a higher index than end, reversed 
-        return snarlToIndex[start] > snarlToIndex[end];
-    }   
-}
+
 int64_t DistanceIndex::ChainIndex::chainLength() {
-=======
-
-int64_t DistanceIndex::ChainDistances::chainLength() {
->>>>>>> 9068f060
+
     //Get the length of a chain including length of last node
     return prefixSum[prefixSum.size()-1] - 1;
 }
@@ -2450,7 +2370,7 @@
 DistanceIndex::MaxDistanceIndex::MaxDistanceIndex() {
 //TODO: Need this to compile for some reason?
 }
-DistanceIndex::MaxDistanceIndex::MaxDistanceIndex(DistanceIndex* di, const Chain* chain, uint64_t c) {
+DistanceIndex::MaxDistanceIndex::MaxDistanceIndex(DistanceIndex* di, const vector<const Snarl*> chain, uint64_t c) {
 
     //Calculate maximum distance index
 
@@ -2561,6 +2481,7 @@
       Returns the maximum component number, the number of connected components
     */
 
+cerr << "NEW COMPONENT " << endl;
     int64_t minNodeID = distIndex->minNodeID;
     VG* graph = distIndex->graph;
     int64_t maxNodeID = graph->max_node_id();
@@ -2690,6 +2611,7 @@
     //TODO: This is arbitrarily breaking long loops
     //TODO: I think not using directions in nodes will still produce an upper bound, just not as tight
 
+cerr << " NEW MAX" << endl;
     VG* graph = distIndex->graph;
     int64_t minNodeID = distIndex->minNodeID; 
     
@@ -2779,6 +2701,7 @@
 
                 uint64_t nodeComp = nodeToComponent[node.first - minNodeID]; 
                 if ( nodeComp == currComp ) {
+//TODO: This might loop
                     //If next node is in the same component and either haven't
                     //visited this node before or distance is less than cap
                     if ( nodeToComponent[currNode.first - minNodeID] != currComp
@@ -2861,7 +2784,7 @@
                 //The node is a chain
                 const Chain* currChain= sm->chain_of(currSnarl);
                 for (auto s : *currChain) {
-                    flagCycles(s, inCycle, cap);
+                    flagCycles(s.first, inCycle, cap);
                 }
             } else {
                 //The node is a snarl
@@ -2994,7 +2917,7 @@
 
             ChainIndex& chainDists = chainDistances.at(chainStartID);
 
-            bool chainRev = chainDists.isReverse(snarl1, sm); 
+            bool chainRev = sm->chain_orientation_of(snarl1);
 
             pair<id_t, bool> bound;
             if (node1.first == chainStartID) {
@@ -3062,7 +2985,7 @@
 
             ChainIndex& chainDists = chainDistances.at(chainStartID);
 
-            bool chainRev = chainDists.isReverse(snarl2, sm); 
+            bool chainRev = sm->chain_orientation_of(snarl2); 
 
             pair<id_t, bool> bound;
             if (node2.first == chainStartID) {
@@ -3173,7 +3096,7 @@
 
                 ChainIndex& chainDists = chainDistances.at(chainStartID);
 
-                bool chainRev = chainDists.isReverse(snarl2, sm); 
+                bool chainRev = sm->chain_orientation_of(snarl2); 
 
                 pair<id_t, bool> chainStart (chainStartID, chainRev);
                 pair<id_t, bool> chainEnd (get_end_of(*chain).node_id(), !chainRev);
@@ -3418,7 +3341,7 @@
             id_t chainStartID = get_start_of(*chain).node_id();
             id_t chainEndID = get_end_of(*chain).node_id();
             ChainIndex& chainDists = chainDistances.at(chainStartID);
-            bool chainRev = chainDists.isReverse(snarl, sm); 
+            bool chainRev = sm->chain_orientation_of(snarl); 
 
             int64_t loopChain = chainDists.chainDistanceShort(graph,
                                 make_pair(snarl->end().node_id(), chainRev),
