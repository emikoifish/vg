--- conflicted
+++ resolved
@@ -51,17 +51,10 @@
 
 \begin{abstract}
 Reference genomes provide a prior to guide our interpretation of DNA sequence data.
-<<<<<<< HEAD
-However, standard reference sequence have a fundamental limitation in that they only represent one version of each locus, whereas
-in a population or species there is in general a distribution of related sequences for each locus.
-Mapping data from this distribution to a single sequence can introduce bias and other problems.
-\emph{Variation graphs}, which are bidirectional DNA sequence graphs with embedded paths that describe sequences of interest as walks through the graph.
-=======
 However, standard linear reference sequences have a fundamental limitation in that they only represent one version of each locus, whereas
 in a population or species there is in general a distribution of related sequences at each locus.
 Mapping sequence read data from new individuals to a single linear reference can introduce bias and other problems.
 \emph{Variation graphs}, which are bidirectional DNA sequence graphs that capture , describe general sequences of interest as walks through the graph.
->>>>>>> 396523f8
 Here we enable the practical use of variation graphs at human genome scale, allow the representation of alternate genomes in the reference system.
 by building a toolkit of computational methods for the creation, manipulation, and utilization of these structures.
 Using generalised compressed suffix array technology we provide an efficient approach to mapping reads onto our graphs.
@@ -74,11 +67,7 @@
 In practice, complete de novo genome assemblies are not obtainable for large genomes such as \emph{Homo sapiens}, and we require prior information to interpret new sequence data in its correct genomic context.  
 The current paradigm is to align sequence reads to a single high quality reference genome sequence obtained from one (or a few)  closely-related individuals.  
 While expedient, this approach biases our results towards a reference that may poorly represent alleles present in the sample we obtained our sequence reads from.  
-<<<<<<< HEAD
-There is even likely to be sequence in the new sample that is not present in the reference \cite{li2010building}.
-=======
 There is even likely to be sequence in the new sample that is not present in the reference {cite BGI pangenome paper}.  
->>>>>>> 396523f8
 
 In principle we would like to align to a genome that is as similar to our sample as possible, ideally a ``personalized'' reference genome \cite{Yuan_2012}, which already incorporates sequence variants present in the individual.  
 Of course there is a chicken and egg problem in knowing what the variants are before aligning data from a sample, but most differences between any one genome and the reference are shared in the population, so if we can build a structure that contains known shared variation then that could potentially contain most of the correct personalised reference sequence for any individual from the population or species.
@@ -90,19 +79,11 @@
 A similar structure which has good scaling properties when applied to the problem of genome assembly is the de Bruijn graph, which records the relationships between unique $k$-mers of a set of sequences with edges that link pairs of $k$-mers for which the suffix of one $k$-mer is the prefix of the next \cite{iqbal2012}.
 
 To serve as a population variation aware reference system, we adopt a general sequence graph structure. 
-<<<<<<< HEAD
-A similar approach has been introduced before for localised genomic regions \cite{prg2015}, but here we extend to a wider range of variation, and provide an implementation in a practical software environment for operating with them at the multi-gigabase scale: {\tt vg}. 
-We demonstrate the use of {\tt vg} by constructing a whole human genome graph incorporating all base-pair specific variation from the 1000 Genomes Project \cite{1000g2015} aligning short read sequencing data against it, and reporting genotypes.
-
-\section{Methods}
-
-=======
 A similar approach has been introduced before for localised genomic regions \cite{prg2015}, but here we extend to a wider range of variation, and provide an implementation in a practical software environment for operating with them at the multi-gigabase scale: \vg. 
 We demonstrate the use of \vg by constructing a whole human genome graph incorporating all base-pair specific variation from the 1000 Genomes Project \cite{1000g2015} aligning short read sequencing data against it, and reporting genotypes.
 
 \section{Methods}
 
->>>>>>> 396523f8
 \subsection{Model}
 
 We define a variation graph to be a graph with embedded paths $G = ( N, E, P )$ comprised of
@@ -125,11 +106,7 @@
 We define paths as alignments to a walk through the graph.  Explicitly, a path is a series of {\em mapping} operations, each
 describing the segment of the path derived from a single node, $p = m_1, \ldots, m_{|p|}$.  Each mapping $m$ can be written
 as $( (n, o), e_i \ldots e_{|m|} )$, where $n$ is the node, $o$ is the zero-offset start position in the node sequence ($0 \le o < |n|$),
-<<<<<<< HEAD
-and each $e_i$ is an ``edit'' which copies or replaces a segment of the node sequence.  In {\tt vg} we encode $e$ as $(f, t, s)$
-=======
 and each $e_i$ is an ``edit'' which copies or replaces a segment of the node sequence.  In \vg we encode $e$ as $(f, t, s)$
->>>>>>> 396523f8
 where $f$ is a length in the node (``from length''), $t$ is a length in the derived sequence (``to length''), and $s$ is an optional
 replacement literal sequence of length $t$.  Edges traversed in a path are implicitly defined by the nodes of neighbouring mappings.
 If all the edits are copies then we say that the path is {\em fully embedded} in the graph.
@@ -150,8 +127,6 @@
 \end{figure}
 
 \subsection{Construction}
-<<<<<<< HEAD
-=======
 
 We can build a trivial graph with a single node and no edges from a linear reference sequence.
 A more interesting graph may be generated by a series of align and edit operations.
@@ -397,56 +372,18 @@
 These are useful as compact representations of copy number variable regions, and arise naturally in the process of genome assembly.
 However, partial order alignment cannot handle these structures, and so we must convert them into an approximately equivalent acyclic graph in order to align with GSSW.
 To do so, we unroll cyclic structures by copying their internal nodes an appropriate number of times to allow a given query length to align through the unrolled version of the component.
->>>>>>> 396523f8
-
-We can build a trivial graph with a single node and no edges from a linear reference sequence.
-A more interesting graph may be generated by a series of align and edit operations.
-We first describe our approach to alignment and editing, then summarise a number of interfaces to construct variation graphs using these operations from different types of input information.
-
-\subsubsection{Alignment}
-
-<<<<<<< HEAD
-\emph{Alignment} is the process of finding an optimal path to the graph for a new read.
-Our approach to this is to find seed matches by an indexed search process, and then perform local dynamic programming alignment of the 
-read into a region of the graph around the seed.  
-We discuss how we find out seeds below in \ref{sec:GCSA2}.
-When it comes to local dynamic programming, we must deal with the issue that {\tt vg} supports arbitrary sequence graphs, which may contain cycles representing repeats and inversions.  
-The general case of alignment between cyclic graphs was discussed by \cite{myers1989} in the context of the alignment of regular expressions.
-To avoid the complications introduced by cycles, we transform the local graph region into a directed acyclic graph (DAG), on which we can perform
-partial order alignment (POA) \cite{lee2002POA}, which generalizes standard pairwise sequence alignment, by considering all possible inbound 
-positions in the graph in the recursion that derives the score for a new cell.
-
-To transform the local graph into a DAG, we introduce {\tt VG::unfold} and {\tt VG::dagify}.  
-Unfold duplicates sections of the graph to materialise both the reverse-complement as well as the forward strand of nodes where this is necessary.  
-Dagify unrolls loops.  
-Both take a length parameter $k$ with the goal that all sequences up to length $k$ are represented in the resulting graph without cycles.
-We keep track of the mappings through both these processes, so that we are able to translate alignments to the transformed graph back into the original one.
-Further details are given in the Appendix.
-
-To carry out the partial order alignment, we extended a SIMD-accelerated implementation \cite{zhao2013} of Farrar's  striped Smith Waterman (SSW) algorithm \cite{farrar2007}, which we term ``graph striped Smith-Waterman'' \href{https://github.com/ekg/gssw}{GSSW}.
-GSSW generalizes all aspects of SSW to operate over sequence DAGs, including affine gap penalties, retains its matrices for traceback, and is around 6 times faster than a non-SIMD based implementation of POA.
-
-\subsubsection{Editing}
-
-The operation $edit(G, P)$ extends the graph $G$ to include the sequences described by paths $P$, so that they become fully embedded.
-
-If the nodes of the graph have single-base labels, then they are atomic and we only need to add edges and new nodes representing novel sequence.
-We walk the mappings of the path through the graph.
-We make no changes for matches.
-For substitutions, and insertions, we add the novel sequence from the path edit as new single base nodes in the graph.
-For deletions we add edges between existing nodes in the graph.
-To edit a non-atomic graph, where the node labels may be of arbitrary length, we first cut nodes in the paths where we need to add new sequence or edges. 
-
-We implement this editing method as \href{https://github.com/vgteam/vg/blob/fbcb6e62/src/vg.cpp#L4846-L4912}{{\tt VG::edit}}, which consumes a set of paths (possibly from alignments) and extends the graph.
-
-\subsubsection{Progressive variation graph assembly}
-
-Given a set of alternate genome sequences or fragments of genomes, we can align each sequence in turn and edit the graph to include it.
-The resulting graph contains all input sequences as embedded paths.
-We implement this technique as the \href{https://github.com/vgteam/vg/blob/fbcb6e62/src/main.cpp#L674-L1248}{multiple sequence/graph aligner {\tt vg msga}}, and have applied it to assemble long sequences from the human MHC as described in section \ref{sec:MHC}.
-
-\subsubsection{From existing population variation data}
-=======
+
+We first detect all strongly connected components by using a \href{https://github.com/vgteam/vg/blob/fbcb6e62/src/vg.cpp#L3508-L3552}{recursion-free implementation} of Tarjan's strongly connected components algorithm \cite{tarjan1972depth}.
+Then, we copy each strongly connected component and its internal edges into a new graph.
+We greedily break edges in this graph that introduce cycles.
+Now, we k-DAGify the component progressively copying the base component and for each edge between nodes in the component, connecting from the source node in the previous copy to the target node in the current copy.
+
+We use dynamic programming to track the minimum distance back through the graph to a root node outside the component at each step.
+When this reaches our target $k$, we stop unrolling, and add the expanded component back into the graph by reconnecting it with its original neighborhood.
+For each copy of a node in the DAG-ified component we copy all of its inbound and outbound edges where the other end of the edge lies outside the strongly connected component.
+The resulting graph is acyclic and supports queries up to length $k$ on the original graph provided the translation between the new graph and the source one.
+Figure \ref{fig:kdagify} provides a visual description of the process.
+
 \begin{figure}[t]
 \centering
 \includegraphics[width=1.0\textwidth]{figures/kdagify}
@@ -463,334 +400,6 @@
 Specifically, we care about the node and edge structure of the graph and queries that allow us to extract and seek to positions in embedded paths.
 We would like to be able to query a part of the graph corresponding to a particular region of a chromosome in a reference path embedded in the graph.
 Similarly, if we find an exact match on the graph using \gcsa, we would like to load that region of the graph into memory for efficient local alignment.
-
-We implement a succinct representation of the graph in the \href{https://github.com/vgteam/xg}{{\tt xg}} library.
-We do so using data structures from \href{https://github.com/simongog/sdsl-lite}{SDSL-lite}, which provides \href{https://en.wikipedia.org/wiki/Succinct_data_structure#Succinct_dictionaries}{rank/select dictionaries} that we use to navigate compressed vectors that record the labels and id space of the nodes, edges, and paths of the graph \cite{okanohara2007}.
-Our model is summarized visually in figure \ref{fig:xg}.
-
-\subsubsection{Storing the nodes of the graph}
-
-We first concatenate node labels to generate the node sequence vector $V_s = seq(n_1) + seq(n_2) + \ldots + seq(n_{|N|})$.
-We store this as a compressed integer vector using the minimum required number of bits per base (which is typically 3 bits, as we need to represent ${\tt A, T, G, C, N} \}$).
-In a second bit vector $V_b : |V_b| = |V_s|$ (the node bit vector), we write 1 at the position corresponding to the first base in every node in $V_s$, and write a 0 for all internal bases.
-We then store the node ids in the wavelet tree $V_i$ \cite{grossi2003high}, ordered by their appearance in $V_s$.
-
-By building a rank/select dictionary from $V_b$, we can map from positions in the sequence vector to node ids, and from node ids to ranges in the sequence vector.
-For example, we can look up the sequence of a particular node by its id in several steps.
-We first query the node id wavelet tree to obtain the rank $n$ of a particular node by its id $i$: $n = rank_{i}(V_i, 1)$.
-Then, $select_1(V_b, n)$ will return the position of the start of the $n$th node in the node sequence vector.
-In reverse, we can use $rank_1(V_s, n)$ to map from positions in $V_s$ to node ranks, and then find the node id as $V_i[n]$.
-Recording the node identifiers in $V_i$ allows us to work with non-contiguous node id spaces, but internally within {\tt xg}, we identify nodes by their rank in $V_s$ and $V_i$.
-
-\subsubsection{A succinct bidirectional encoding of the edges of the graph}
-
-Variation graphs which we are likely to use as a reference system tend to have few nodes with a high in or out degree.
-We rely on this tendency to generate a bidirectional index of edges that is optimized for sparsely-connected graphs.
-
-We store the edges of graph, $E$, using a pair of compressed integer vectors $F_e$ and $T_e$.
-In each vector, we record information about the edges of each node in a single range of the vector.
-We record the ranges of these vectors corresponding to particular nodes by marking bit vectors $F_b$ and $T_b$.
-
-We record the edges in the forward direction in $F_e$.
-For each $n_i \in N$ we write its own id into $F_e$.
-Then for each edge from that node ($\forall j : e_{n_i \rightarrow j}$) we record the id of the node it goes to ($j$) in a block after the entry for $n_i$.
-We record the position of the node blocks in $F_e$ in $F_b$ by marking the node entry with a 1, and leaving edge entries as 0.
-
-$T_e$ and $T_b$ follow the same pattern, but instead of recording the edges from a node, we record the edges to it.
-This bidirectional structure allows for fast traversal of the graph.
-Note that $|F_e| = |T_e| = |N| + |E|$.
-In other words, these vectors encode one entry for each node and edge in the graph.
-We can exploit this property to provide a unique rank-based identifier for every node and edge in the entity space of the graph, which is useful for marking subgraphs with particular properties.
-
-We use such a pattern to record the which node strand each edge starts and ends on.
-Four additional bit vectors mark whether an edge starts or ends on the forward or reverse strand: $|I_f| = |I_t| = |J_f| = |J_t| = |N| + |E|$.
-We first mark all positions corresponding to the node block starts in $F_e$ as 0.
-This padding ensures that we are working in the graph's entity space as described by $F_e$.
-In $I_f$ we record if an edge in $F_e$ begins on the reverse strand (1) or not (0), and in $J_f$ we do the some for edges as described in $T_e$.
-In $I_t$ we store if an edge in $F_e$ goes to the reverse strand (1) or not (0), while $J_t$ lets us do the some for edges as ordered in $T_e$.
-In directed graphs these are typically sparse and easily compressible, but they are necessary to represent completely generic graphs.
->>>>>>> 396523f8
-
-Population sequencing projects that have inferred variation from alignments to a linear reference sequence, such as the 1000 Genomes Project, typically generate a file of variants in VCF format.
-First, we convert the variants in the VCF file into mappings to a graph made of only the reference sequence. 
-We then edit this graph using the mappings, incorporating the sequences given by the alleles in the VCF record into the graph. 
-We use this approach below in results section \ref{sec:1000g}.
-
-\subsubsection{\emph{De novo} assemblies}
-
-Many \emph{de novo} assembly algorithms build a sequence graph internally to represent ambiguity in the ways to connect together sequence reads.
-They assemble a graph by overlapping reads or their $k$-mers, then generate contigs as regions of this graph with low diversity in the input sequencing data.
-Provided that an assembler implements a compatible data model that can be exported, we can build a variation graph from this intermediate representation.
-In {\tt vg} we support the \href{https://github.com/pmelsted/GFA-spec}{graphical fragment assembly (GFA) format}, which is a community standard for serialization of bidirectional sequence graphs from assemblers.  There are some complexities in transitioning from an overlap graph formalism to the blunt-end-join model used in {\tt vg}.
-
-\subsection{Compressed representation and indexing}
-
-Our core implementation of variation graphs, \href{https://github.com/vgteam/vg/blob/fbcb6e62/src/vg.hpp#L196-L1146}{{\tt vg::VG}}, is optimized for efficient runtime for editing and transformation operations.
-These needs mean we must store a dynamic version of the graph, which we do using unordered maps that are optimized for run time and not memory overhead.
-We have estimated that more than 300GB of RAM would be necessary to load the entire graph for common human genome variation into main memory with this representation.
-However, editing operations are mostly local.  
-The solution we have adopted is to also implement a succinct representation \footnote{Representations are termed ``succinct'' when they occupy only a small constant factor more space than that required to store a compressed version of their source data.}  \href{https://github.com/vgteam/xg}{{\tt xg}} of a variation graph that is static but allows efficient random access, using rank/select dictionaries and other data structures from the Succinct Data Structures Library (SDSL) \cite{sdsl2014}. 
-We then provide code to take subgraphs out of {\tt xg} and transform them into our mutable representation for alignment and editing.  See the Appendix for details.
-
-<<<<<<< HEAD
-\subsection{Sequence query matching: ({\tt GCSA2})}
-\label{sec:GCSA2}
-
-In order to find seed matches for alignment to the graph, we introduce a second index that enables very rapid discovery of maximal exact substring matches.  
-For linear sequences, the FM-index \cite{fmindex2000, fmindex2005} provides the required functionality, as implemented for example in BWA \cite{li2013bwamem}.
-
-Efficient alignment of sequences against large graphs using only dynamic programming is not feasible as it requires $O(NM)$ operations to derive an optimal alignment of a pair of sequences of length $N$ and $M$.
-We can substantially improve these bounds by focusing the expensive dynamic programming alignment only in regions of the graph where we find exact matches between the query and our reference.
- to do so.
-Based on the Burrows-Wheeler transform (BWT) of a source text \cite{burrowswheeler1994}, the FM-index adds operations that allow the traversal of the suffix array embedded in the BWT.
-An auxiliary data structure provides the mapping from BWT positions to positions in the source sequence.
-As we can look up exact matches of length $N$ in a suffix array in $O(N)$ operations, the FM-index and other compressed suffix array variants allow us to efficiently localize reads to regions of the reference before applying expensive local alignment algorithms.
-
-Several generalizations of the FM-index to sequence graphs have been developed in recent years.
-The generalized compressed suffix array (GCSA) allows sequence queries in populations of genomes represented in a single multiple sequence alignment, but is limited to directed acyclic representations of these collections and requires heuristic optimization to build whole genome indexes \cite{siren2011indexing, siren2014indexing}.
-The hierarchical graph FM index (HGFM) implemented in \href{https://github.com/infphilo/hisat2}{HISAT2} allows direct mapping of RNA sequencing reads against a transcriptome model including small sequence variants such as SNPs and indels \cite{kim2015hisat}.
-In the HGFM, a global GFM represents the general population, while tens of thousands of local GFMs represent denser variation on a small scale.
-Similarly to GCSA, HGFM requires the input graph be acyclic.
-
-Recently, Sirén\footnote{Jouni Sirén is currently a postdoctoral fellow in computational genomics at the Sanger.} has developed \href{https://github.com/jltsiren/gcsa2}{GCSA2}, which generalizes the GCSA/GFM model to use positionally-labeled deBruijn graphs as input.
-We implement global alignment in {\tt vg} by transforming the variation graph into a deBruijn graph with positional labels that indicate where in the source graph a particular kmer starts and ends.
-{\tt GCSA2} can then generate a GCSA from this labeled deBruijn graph, which we utilize during queries of the sequence space of the graph.
-
-MEMs are matches between a query and a reference system that cannot be extended in either direction along the query while still matching some sequence in the reference system.
-Super-maximal exact matches (SMEMs) are MEMs that are not contained by any other MEM.
-As in {\tt bwa mem} \cite{li2013bwamem}, we use SMEMs to seed local alignment of reads.
-{\tt GCSA2} provides a nearly-complete generalization of the FM-index to sequence graphs.
-As it provides functions to traverse the suffix tree embedded in the GCSA, we can use it to derive maximal exact matches (MEMs) against the source graph in a single pass over our query.
-
-\section{Resequencing against the graph}
-
-Provided compact representations of the graph and the sequences of paths through it, we are able to support resequencing experiments where a graph is used as the reference system.
-Here we describe the two essential phases of this process: the global alignment of reads to a large graph, and the detection of novel variation against the graph.
-
-\subsection{Global alignment}
-
-We begin global alignment by deriving the MEMs for a query relative to our reference system.
-MEMs that are high-abundance may be filtered out by counting the number of occurrences in the graph using \href{https://github.com/jltsiren/gcsa2/releases/tag/v0.6}{{\tt GCSA2}'s $count$ function}, which uses techniques from document counting in compressed indexes to generalize the range counting that is possible in a compressed suffix array to GCSA.
-This allows us to avoid MEMs that have hundreds of thousands of hits in our index without extracting the specific hits from {\tt GCSA2}.
-
-We then cluster these MEMs by exploiting an approximate distance metric on the graph.
-If our node id space is locally ordered, then nodes with nearby ids are likely to lie close together in the graph.
-We set a parameter to limit the distance at which we cluster, which is usually small (in the range of 5-10 when we have built our graph with a maximum node size of 32).
-
-Now, for each cluster we extract the subgraph of the cluster and a small neighborhood around it from {\tt xg}, and locally align against it using unfolding, kDAGification, and GSSW alignment.
-We sort the hits by their GSSW alignment score, and return either the top hit or all hits if multi-mapping results are desired.
-
-Paired end reads may be handled using the approximate locality metric based on node ids.
-Where one but not both fragments of a read pair map, we attempt to rescue the failed mate by aligning it in a window around the successful mapping.
-
-For very long reads, where the local dynamic programming can become prohibitively expensive, we break the reads into ``bands'' of a fixed width $w$ with overlap between successive bands of $w/2$.
-We then align these bands independently, trim the overlaps from the alignments, and concatenate the results.
-This allows {\tt vg} to map reads of arbitrary length, and is used as a core component in the long read progressive assembler {\tt vg msga}.
-
-\subsection{Variant calling}
-
-Variant calling on the graph is similar to variant calling on a linear reference \cite{samtools, garrison2012haplotype}.
-To call new variation, we extend the graph with the putative novel alleles from alignments (via $edit$), label the graph with the amount of read support we have, and filter out the portions of the graph with little or no support from the reads.
-The resulting graph is a sample-specific graph, and conveys similar information as a \href{http://samtools.github.io/hts-specs/VCFv4.2.pdf}{gVCF} file, which describes both the novel and reference-matching portions of the genome of a particular sample.
-Currently variant calling in {\tt vg} is rudimentary and based around a multi-stage ``pileup'', $edit$, and calling pipeline.\footnote{UCSC researchers Glenn Hickey, Adam Novak, Benedict Paten, and Maciej Smuga-Otto have contributed to this effort as part of the Global Alliance for Genomics and Health evaluation of graph reference genomes.}
-
-\section{Results}
-
-We have implemented {\tt vg} in C++11 under an open, distributed software development model.
-The \href{https://github.com/vgteam/vg}{{\tt vg} source repository} totals 28k lines of {\tt vg}-specific code, which is augmented by a variety of dependencies (including {\tt xg} and {\tt GCSA2}).
-
-Here we briefly describe several results demonstrating the functionality of {\tt vg}.
-All experiments were carried out on the Sanger farm on a dedicated compute node with 256 gigabytes of RAM and 32 2.4GHz AMD Opteron 6378 processors.
-=======
-\section{Implementation}
-
-Dependencies on \href{}{xg}, \href{}{GCSA2}, and various libraries including \href{}{SDSL}. 
-Protobuf for serialisation onto disk.
->>>>>>> 396523f8
-
-\subsection{Software development and continuous integration testing}
-
-All features of \vg are validated after every update to the source repository using \href{https://travis-ci.org/vgteam/vg}{continuous integration software validation approaches}.
-As such, basic tests demonstrate the desired functionality for each feature, in some cases in using a programmatic proof.
-For example, we use kmer matching to verify that the kmer space of a graph is equivalent before and after unrolling and kDAGification.
-As of this writing, we have implemented 228 tests validating the functionality of the system.
-
-<<<<<<< HEAD
-\subsection{The 1000 Genomes Project graph}
-\label{sec:1000g}
-
-The final phase of the 1000 Genomes Project has produced a data set describing the genomes of 2500 humans \cite{1000g2015}.
-We transformed the sequence DAG described by the project's released VCF and the GRCh37 reference into a variation graph in 15.5 hours using 32 threads.\footnote{VCF-based construction is parallelized by breaking the build into smaller pieces at particular parts of the reference and concatenating the resulting graphs.}
-The resulting graph is 4.5G when serialized to disk, and contains 3.181 gigabases of sequence, which is exactly equivalent to the length of the input reference plus the length of the novel alleles in the VCF file.
-
-\subsection{Indexing the 1000GP graph}
-
-We indexed the 1000GP+GRCh37 graph in two phases.
-First, we built the {\tt xg} index using a single-threaded process in 1.5 hours.
-This process requires a high amount of RAM as it must load the entire graph into memory. For this bootstrapping process we use a reduced representation of the variation graph that requires 170G of RAM at peak.
-The resulting {\tt xg} index is 30G on disk and when loaded into RAM for use by {\tt vg}.
-
-The 1000GP+GRCh37 graph includes some regions that are highly degenerate, where many variants occur in small window.
-As our current construction process does not take into account the haplotypes in the VCF file, we include all recombinations between these alleles in our graph, generating small regions of high complexity.
-To build the {\tt GCSA2} index, we must remove these regions. Otherwise, the intermediate deBruijn graph will be too large to process in reasonable time.
-Using algorithms in {\tt vg mod}, we pruned edges from the graph which induce more than 4 bifurcations in 16bp, and removed any extremely short subgraphs that result from this destructive masking operation.
-This transformation preserves the id space of the graph, allowing us to use it as the basis for seed generation against the un-pruned graph.
-
-Then, we transform this pruned 1000GP+GRCh37 graph into an order 16 deBruijn graph.
-We were able to distribute the pruning and deBruijn graph generation steps by chromosome across the cluster, so precise timing of this step was not possible, but we estimate it to be in the range of 24 hours on a single 32-core system.
-We then built the {\tt GCSA2} index with two steps of prefix doubling, wherein the its construction algorithm uses the positional information in the input deBruijn graph to double the order of the graph (prefix doubling takes us from a graph where $k = 16$ to $k = 32$, and finally $k = 64$).
-The {\tt GCSA2} indexing process required 100G of RAM at peak, but minimizes memory usage by implementing most operations using streaming disk-backed sorts.
-As such, it required several terabytes of I/O during indexing.
-The final step of {\tt GCSA2} indexing required 32.9 hours of wall clock time and 105.3 hours of CPU time.
-
-\subsection{Mapping reads from NA12878}
-
-As a basic test of the functionality of the current implementation of the indexes, we aligned a million reads from an Illumina X10 read set of NA12878 against the graph.
-This requires 60 seconds to load the indexes, 67G of RAM, and approximately 145 seconds to align the reads.\footnote{Completed on {\tt vg-fbcb6e62} using paired end mapping and parameters -GX 0.9 -m 10 -c 5}
-The mapping rate is 99.4\% = $1 - (6418 / 1e6)$.
-Based on this test, we estimate that we are able to align 7000 reads per second on the 32-core machine.\footnote{This will need to be improved by as much as a factor of two to ensure that the method can be used in production on resources available at the Sanger.}
-We were not able to complete a whole genome analysis using {\tt vg}'s MEM mapping algorithm in time for this report.
-
-\subsection{An overlap assembly of the MHC}
-\label{sec:MHC}
-
-In many contexts we have finished genomes, but not an assembly graph or VCF file suitable for direct transformation into a variation graph. 
-To support the use of {\tt vg} in these contexts,
-we developed a long read assembler \href{https://github.com/vgteam/vg/wiki/Long-read-assemblies-using-vg-msga}{\tt vg msga}.
-This method takes a starting sequence or graph and progressively aligns new sequences to the graph, editing the graph to embed each new sequence as a path until all sequences have been included.
-The process is deterministic and complete in that each new sequence will generate an alignment.
-New sequences which do not map become new disjoint subgraphs, while homologs will be compressed against each other in the resulting graph.
-
-We applied this method to the GRCh38 alternate alleles for the entire MHC.
-Each sequence is between 4.6 and 5 megabases.
-We begin with the base reference sequence and add GI568335879, GI568335954, GI568335976, GI568335986, GI568335989, GI568335992, GI568335994, and GI568335997 in turn.
-The process requires around on hour on our test machine, producing a graph that serializes to 18M on disk.
-We observe that the similarity of the sequences results in a more compact graph than would be expected by concatenating the sequences.
-The total sequence length of the input is $38.16 \times 10^6$ bases, whereas the resulting graph contains $10.8 \times 10^6$, a reduction of 3.5 fold.
-Figure \ref{fig:DRB1-3123} shows a rendering of a graph generated by {\tt vg msga} using the sequences of one of the MHC genes (DRB1-3123).
-
-% actual counts: 38160773bp, 10802468bp
-
-\begin{figure}[t]
-\centering
-\includegraphics[width=1.0\textwidth]{figures/DRB1-3123}
-\caption{\label{fig:DRB1-3123}
-  A rendering of a portion of the MHC graph assembled by {\tt vg msga} around the DRB1-3123 gene.
-  Node labels have been omitted. The graph rendering required enhancement to make the structure clear at this zoom level, which results in the embossed effect.
-}
-\end{figure}
-
-\section{Discussion and future plans}
-
-Presently {\tt vg} provides interfaces to the basic functions required for resequencing analysis using variation graph references.
-We can construct, import, visualize, assemble, examine, modify, index, and query the graph and associated indexes using tools in {\tt vg}.
-We can efficiently map new sequence reads to the reference using succinct indexes of the graph and its sequence space, and finally we can describe variation between a new sample and an arbitrary reference embedded as a path in the graph.
-This framework provides the basis for future improvements and experimentation.
-However, the project currently has a number of weak points which we would like to improve.
-
-For one, the variant calling method is rudimentary and focused on determining variants against single nodes in the graph, which works for detecting SNPs and small indels.
-We plan to implement a calling and genotyping approach based on superbubbles in the graph.
-To do this we can employ recent work which develops a linear-time algorithm for the detection of superbubbles in the graph \cite{brankovic2016linear}.
-After detecting superbubbles, we plan to apply haplotype-based variant calling approaches \cite{garrison2012haplotype} to the reads overlapping the superbubble.
-This approach will be generic and handle all classes of variation, both small (SNPs and indels) and large (SVs).
-
-Furthermore, we would like to utilize recent work generalizing the PBWT to graphs in the genotyping process.
-This generalized system, gPBWT, provides the same efficient haplotype matching and counting queries possible in PBWT, but on a variation graph.
-It should also be possible to apply this to reduce the complexity of the indexing process by generating a deBruijn graph for {\tt GCSA2} that only contains kmers we have observed previously.
-In anticipation of this, we have attempted a modification of the indexing process that only indexes the embedded paths in the graph, but have not completely debugged and tested it.
-
-We would like to complete several experiments to validate the performance of the method in and end-to-end alignment and variant calling process.
-First, we plan to complete a whole genome analysis of NA12878 and other individuals in the platinum genomes pedigree.
-This is currently not possible as the calling method is localized to small regions of the graph, and we have not developed efficient techniques to extract reads overlapping a particular region.
-Similarly, we plan to use sequencing data from the \href{http://www.ncbi.nlm.nih.gov/assembly/706168/}{CHM1 and CHM13} cell lines to construct a synthetic pseudodiploid.
-The high quality of the \emph{de novo} assemblies for these cell lines (which are based on deep PacBio long-read sequencing) will allow us to evaluate the variation calling processes in a completely generic way within the graph itself.
-We will use the calling process to generate a sample graph based on short reads and the 1000GP reference, then evaluate our results by threading the assembled contigs for CHM1 and CHM13 through the graph and counting the path divergences between them and our estimated sample graph.
-
-In standard practice, we ignore the haplotype information in the VCF file and build the graph so as to allow all possible recombinations between successive variant loci.
-This haplotype-agnostic approach has advantages of simplicity and ubiquity.
-Even data providers with closed access policies often release information about the variants discovered in their cohorts, which provides a valuable resource when examining new individuals even if we do not have the complete haplotype information of the source genomes \cite{exac2015}.
-However, there are valuable uses for the haplotypes, and storing this haplotype information efficiently is an area of active work among other collaborators on {\tt vg} are exploring generalizations of the positional Burrows Wheeler Transform (PBWT) \cite{durbin2014}.\footnote{Adam Novak, a collaborator on the {\tt vg} project, has implemented a generalization of the PBWT to graphs in xg. This generalization (gPBWT) is designed for efficient haplotype matching and frequency queries, but does not provide efficient positional queries.}
-
-A large number of organisms lack complete reference genomes, or have such high rates of heterozygosity that generating linear versions of their genomes may be practically impossible.
-We plan to apply {\tt vg} to these contexts by generating assembly graphs with other methods and then using these graphs as a reference for resequencing analysis.
-This would allow whole genome resequencing analysis in previously-inaccessible contexts, such as in pooled sequencing of organisms without the aid of a finished reference sequence. 
-Validating these approaches will require the extension of methods for population structure and association analysis to the graph, which will be a difficult but essential step in the generalization of genomics from linear to graphical systems.
-
-\bibliography{references}{}
-
-\bibliographystyle{plain}
-
-\appendix
-
-
-We implement efficient local alignment to variation graphs by developing a SIMD-accelerated\footnote{Single input multiple data (SIMD) instructions allow vectorized mathematical operations in a single machine instruction, and can be used to greatly speed up algorithms which may be implemented in terms of operations on vectors.} string to graph alignment algorithm. We then enable alignment against completely generic graphs by a transformation process that projects a cyclic and bidirectional graph into an acyclic, unidirectional (single-stranded) graph which preserves the sequence space of the original graph up to a given length.
-
-\subsubsection{Background}
-
-
-As our sequence graphs are models of regular languages, they can be considered equivalent to regular expressions, so we understand this result to hold for variation graphs as well.
-By transforming our graph from a cyclic to acyclic format, we produce a performant implementation of the limited case of alignment between strings and regular languages. However, we have not implemented the general case of alignment between regular languages, and know of no available software methods that implement it.
-
-\subsubsection{SIMD-accelerated local alignment}
-
-We implement a 
-We interface with GSSW by \href{https://github.com/vgteam/vg/blob/fbcb6e62/src/vg.cpp#L6461-L6532}{transforming our graph into the internal graph used by GSSW}.
-This graph is acyclic and only represents a single strand of the DNA.
-In order to align against completely general, bidirectional sequence graphs (such as those with cycles and inversions), we can apply several transformations to the graph first to generate a DAG with the property that we can find any sequence up to a given length $k$ from our source graph in it.
-
-These two operations are $unfold$, which expands the graph to include its reverse complement where accessible via an inversion, and $kDAGify$, which unrolls strongly connected components of the graph ``far enough'' that we are guaranteed to be able to find any sequence of length $k$ in the source graph in the unrolled one.
-This allows us to align any sequence of up to length $k$ against a completely general variation graph.
-Through these steps we retain a mapping from old node ids to new ones, which we will use to project alignments to the transformed graph back into our base coordinate space.
-
-\subsubsection{Unfolding}
-
-In \href{https://github.com/vgteam/vg/blob/fbcb6e62/src/vg.cpp#L8289-L8400}{{\tt VG::unfold}} we use a breadth first search starting at every inverting edge in the graph to explore the reverse complemented portions of the graph that we reach in some length $k$ from the inverting edge.
-We then copy this subgraph, take its reverse complement, and replace the inverting edges connecting it to the forward strand of the graph with non-inverting ones.
-If $k$ is greater than any length in our graph, then we will duplicate the entire reverse complement of the graph on the forward strand, effectively doubling the size of the graph if we have any inversions in it, as shown in figure \ref{fig:unfold}.
-
-\begin{figure}[t]
-\centering
-\includegraphics[width=1.0\textwidth]{figures/unfold}
-\caption{\label{fig:unfold}
-  The starting graph (A) has an inverting edge leading from the forward to reverse strand of node 2.
-  In (B) we unroll the graph with $k$ greater than the length of the graph, which materializes the implied reverse strand as sequence on the forward strand of new nodes.
-}
-\end{figure}
-
-\subsubsection{kDAG-ification}
-
-Variation graphs may have cycles.
-These are useful as compact representations of copy number variable regions, and arise naturally in the process of genome assembly.
-However, partial order alignment cannot handle these structures, and so we must convert them into an approximately equivalent acyclic graph in order to align with GSSW.
-To do so, we unroll cyclic structures by copying their internal nodes an appropriate number of times to allow a given query length to align through the unrolled version of the component.
-
-We first detect all strongly connected components by using a \href{https://github.com/vgteam/vg/blob/fbcb6e62/src/vg.cpp#L3508-L3552}{recursion-free implementation} of Tarjan's strongly connected components algorithm \cite{tarjan1972depth}.
-Then, we copy each strongly connected component and its internal edges into a new graph.
-We greedily break edges in this graph that introduce cycles.
-Now, we k-DAGify the component progressively copying the base component and for each edge between nodes in the component, connecting from the source node in the previous copy to the target node in the current copy.
-
-We use dynamic programming to track the minimum distance back through the graph to a root node outside the component at each step.
-When this reaches our target $k$, we stop unrolling, and add the expanded component back into the graph by reconnecting it with its original neighborhood.
-For each copy of a node in the DAG-ified component we copy all of its inbound and outbound edges where the other end of the edge lies outside the strongly connected component.
-The resulting graph is acyclic and supports queries up to length $k$ on the original graph provided the translation between the new graph and the source one.
-Figure \ref{fig:kdagify} provides a visual description of the process.
-
-\begin{figure}[t]
-\centering
-\includegraphics[width=1.0\textwidth]{figures/kdagify}
-\caption{\label{fig:kdagify}
-  The starting graph (A) and a representation without sequences or sides to clarify the underlying structure (B).
-  In (C) we have unrolled one step ($k = 2$). In (D), $k = 4$, (E) $k = 10$, and (F) $k = 25$.
-}
-\end{figure}
-
-\subsection{Succinct graph representation ({\tt xg})}
-
-When using a variation graph as a reference system, we are unlikely to need to modify it.
-As such we can compress it into a system that provides efficient access to important aspects of the graph.
-Specifically, we care about the node and edge structure of the graph and queries that allow us to extract and seek to positions in embedded paths.
-We would like to be able to query a part of the graph corresponding to a particular region of a chromosome in a reference path embedded in the graph.
-Similarly, if we find an exact match on the graph using {\tt GCSA2}, we would like to load that region of the graph into memory for efficient local alignment.
 
 We implement a succinct representation of the graph in the \href{https://github.com/vgteam/xg}{{\tt xg}} library.
 We do so using data structures from \href{https://github.com/simongog/sdsl-lite}{SDSL-lite}, which provides \href{https://en.wikipedia.org/wiki/Succinct_data_structure#Succinct_dictionaries}{rank/select dictionaries} that we use to navigate compressed vectors that record the labels and id space of the nodes, edges, and paths of the graph \cite{okanohara2007}.
@@ -868,8 +477,17 @@
 }
 \end{figure}
 
-
-=======
->>>>>>> 396523f8
+\section{Implementation}
+
+Dependencies on \href{}{xg}, \href{}{GCSA2}, and various libraries including \href{}{SDSL}. 
+Protobuf for serialisation onto disk.
+
+\subsection{Software development and continuous integration testing}
+
+All features of \vg are validated after every update to the source repository using \href{https://travis-ci.org/vgteam/vg}{continuous integration software validation approaches}.
+As such, basic tests demonstrate the desired functionality for each feature, in some cases in using a programmatic proof.
+For example, we use kmer matching to verify that the kmer space of a graph is equivalent before and after unrolling and kDAGification.
+As of this writing, we have implemented 228 tests validating the functionality of the system.
+
 
 \end{document}